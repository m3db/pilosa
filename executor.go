// Copyright 2017 Pilosa Corp.
//
// Licensed under the Apache License, Version 2.0 (the "License");
// you may not use this file except in compliance with the License.
// You may obtain a copy of the License at
//
//     http://www.apache.org/licenses/LICENSE-2.0
//
// Unless required by applicable law or agreed to in writing, software
// distributed under the License is distributed on an "AS IS" BASIS,
// WITHOUT WARRANTIES OR CONDITIONS OF ANY KIND, either express or implied.
// See the License for the specific language governing permissions and
// limitations under the License.

package pilosa

import (
	"context"
	"fmt"
	"sort"
	"time"

	"github.com/pilosa/pilosa/pql"
	"github.com/pkg/errors"
)

// defaultField is the field used if one is not specified.
const (
	defaultField = "general"

	// defaultMinThreshold is the lowest count to use in a Top-N operation when
	// looking for additional id/count pairs.
	defaultMinThreshold = 1

	columnLabel = "col"
	rowLabel    = "row"
)

// executor recursively executes calls in a PQL query across all shards.
type executor struct {
	Holder *Holder

	// Local hostname & cluster configuration.
	Node    *Node
	Cluster *cluster

	// Client used for remote requests.
	client InternalQueryClient

	// Maximum number of Set() or Clear() commands per request.
	MaxWritesPerRequest int

	// Stores key/id translation data.
	TranslateStore TranslateStore
}

// executorOption is a functional option type for pilosa.Executor
type executorOption func(e *executor) error

func optExecutorInternalQueryClient(c InternalQueryClient) executorOption {
	return func(e *executor) error {
		e.client = c
		return nil
	}
}

// newExecutor returns a new instance of Executor.
func newExecutor(opts ...executorOption) *executor {
	e := &executor{
		client: newNopInternalQueryClient(),
	}
	for _, opt := range opts {
		err := opt(e)
		if err != nil {
			panic(err)
		}
	}
	return e
}

// Execute executes a PQL query.
func (e *executor) Execute(ctx context.Context, index string, q *pql.Query, shards []uint64, opt *execOptions) (QueryResponse, error) {
	resp := QueryResponse{}
	// Verify that an index is set.
	if index == "" {
		return resp, ErrIndexRequired
	}

	idx := e.Holder.Index(index)
	if idx == nil {
		return resp, ErrIndexNotFound
	}

	// Verify that the number of writes do not exceed the maximum.
	if e.MaxWritesPerRequest > 0 && q.WriteCallN() > e.MaxWritesPerRequest {
		return resp, ErrTooManyWrites
	}

	// Default options.
	if opt == nil {
		opt = &execOptions{}
	}

	// Translate query keys to ids, if necessary.
	// No need to translate a remote call.
	if !opt.Remote {
		for i := range q.Calls {
			if err := e.translateCall(index, idx, q.Calls[i]); err != nil {
				return resp, err
			}
		}
	}

	results, err := e.execute(ctx, index, q, shards, opt)
	if err != nil {
		return resp, err
	}

	resp.Results = results

	// Fill column attributes if requested.
	if opt.ColumnAttrs {
		// Consolidate all column ids across all calls.
		var columnIDs []uint64
		for _, result := range results {
			bm, ok := result.(*Row)
			if !ok {
				continue
			}
			columnIDs = uint64Slice(columnIDs).merge(bm.Columns())
		}

		// Retrieve column attributes across all calls.
		columnAttrSets, err := e.readColumnAttrSets(e.Holder.Index(index), columnIDs)
		if err != nil {
			return resp, errors.Wrap(err, "reading column attrs")
		}

		// Translate column attributes, if necessary.
		if idx.Keys() {
			for _, col := range columnAttrSets {
				v, err := e.Holder.translateFile.TranslateColumnToString(index, col.ID)
				if err != nil {
					return resp, err
				}
				col.Key, col.ID = v, 0
			}
		}

		resp.ColumnAttrSets = columnAttrSets
	}

	// Translate response objects from ids to keys, if necessary.
	// No need to translate a remote call.
	if !opt.Remote {
		for i := range results {
			results[i], err = e.translateResult(index, idx, q.Calls[i], results[i])
			if err != nil {
				return resp, err
			}
		}
	}

	return resp, nil
}

// readColumnAttrSets returns a list of column attribute objects by id.
func (e *executor) readColumnAttrSets(index *Index, ids []uint64) ([]*ColumnAttrSet, error) {
	if index == nil {
		return nil, nil
	}

	ax := make([]*ColumnAttrSet, 0, len(ids))
	for _, id := range ids {
		// Read attributes for column. Skip column if empty.
		attrs, err := index.ColumnAttrStore().Attrs(id)
		if err != nil {
			return nil, errors.Wrap(err, "getting attrs")
		} else if len(attrs) == 0 {
			continue
		}

		// Append column with attributes.
		ax = append(ax, &ColumnAttrSet{ID: id, Attrs: attrs})
	}

	return ax, nil
}

func (e *executor) execute(ctx context.Context, index string, q *pql.Query, shards []uint64, opt *execOptions) ([]interface{}, error) {
	// Don't bother calculating shards for query types that don't require it.
	needsShards := needsShards(q.Calls)

	// If shards are specified, then use that value for shards. If shards aren't
	// specified, then include all of them.
	if len(shards) == 0 && needsShards {
		// Round up the number of shards.
		idx := e.Holder.Index(index)
		if idx == nil {
			return nil, ErrIndexNotFound
		}
		shards = idx.AvailableShards().Slice()
		if len(shards) == 0 {
			shards = []uint64{0}
		}
	}

	// Optimize handling for bulk attribute insertion.
	if hasOnlySetRowAttrs(q.Calls) {
		return e.executeBulkSetRowAttrs(ctx, index, q.Calls, opt)
	}

	// Execute each call serially.
	results := make([]interface{}, 0, len(q.Calls))
	for _, call := range q.Calls {
		v, err := e.executeCall(ctx, index, call, shards, opt)
		if err != nil {
			return nil, err
		}
		results = append(results, v)
	}
	return results, nil
}

// executeCall executes a call.
func (e *executor) executeCall(ctx context.Context, index string, c *pql.Call, shards []uint64, opt *execOptions) (interface{}, error) {
	if err := e.validateCallArgs(c); err != nil {
		return nil, errors.Wrap(err, "validating args")
	}
	indexTag := fmt.Sprintf("index:%s", index)
	// Special handling for mutation and top-n calls.
	switch c.Name {
	case "Sum":
		e.Holder.Stats.CountWithCustomTags(c.Name, 1, 1.0, []string{indexTag})
		return e.executeSum(ctx, index, c, shards, opt)
	case "Min":
		e.Holder.Stats.CountWithCustomTags(c.Name, 1, 1.0, []string{indexTag})
		return e.executeMin(ctx, index, c, shards, opt)
	case "Max":
		e.Holder.Stats.CountWithCustomTags(c.Name, 1, 1.0, []string{indexTag})
		return e.executeMax(ctx, index, c, shards, opt)
	case "Clear":
		return e.executeClearBit(ctx, index, c, opt)
	case "ClearRow":
		return e.executeClearRow(ctx, index, c, shards, opt)
	case "Store":
		return e.executeSetRow(ctx, index, c, shards, opt)
	case "Count":
		e.Holder.Stats.CountWithCustomTags(c.Name, 1, 1.0, []string{indexTag})
		return e.executeCount(ctx, index, c, shards, opt)
	case "Set":
		return e.executeSet(ctx, index, c, opt)
	case "SetRowAttrs":
		return nil, e.executeSetRowAttrs(ctx, index, c, opt)
	case "SetColumnAttrs":
		return nil, e.executeSetColumnAttrs(ctx, index, c, opt)
	case "TopN":
		e.Holder.Stats.CountWithCustomTags(c.Name, 1, 1.0, []string{indexTag})
		return e.executeTopN(ctx, index, c, shards, opt)
	case "Options":
		return e.executeOptionsCall(ctx, index, c, shards, opt)
	default:
		e.Holder.Stats.CountWithCustomTags(c.Name, 1, 1.0, []string{indexTag})
		return e.executeBitmapCall(ctx, index, c, shards, opt)
	}
}

// validateCallArgs ensures that the value types in call.Args are expected.
func (e *executor) validateCallArgs(c *pql.Call) error {
	if _, ok := c.Args["ids"]; ok {
		switch v := c.Args["ids"].(type) {
		case []int64, []uint64:
			// noop
		case []interface{}:
			b := make([]int64, len(v))
			for i := range v {
				b[i] = v[i].(int64)
			}
			c.Args["ids"] = b
		default:
			return fmt.Errorf("invalid call.Args[ids]: %s", v)
		}
	}
	return nil
}

func (e *executor) executeOptionsCall(ctx context.Context, index string, c *pql.Call, shards []uint64, opt *execOptions) (interface{}, error) {
	optCopy := &execOptions{}
	*optCopy = *opt
	if arg, ok := c.Args["columnAttrs"]; ok {
		if value, ok := arg.(bool); ok {
			opt.ColumnAttrs = value
		} else {
			return nil, errors.New("Query(): columnAttrs must be a bool")
		}
	}
	if arg, ok := c.Args["excludeRowAttrs"]; ok {
		if value, ok := arg.(bool); ok {
			optCopy.ExcludeRowAttrs = value
		} else {
			return nil, errors.New("Query(): excludeRowAttrs must be a bool")
		}
	}
	if arg, ok := c.Args["excludeColumns"]; ok {
		if value, ok := arg.(bool); ok {
			optCopy.ExcludeColumns = value
		} else {
			return nil, errors.New("Query(): excludeColumns must be a bool")
		}
	}
	if arg, ok := c.Args["shards"]; ok {
		if optShards, ok := arg.([]interface{}); ok {
			shards = []uint64{}
			for _, s := range optShards {
				if shard, ok := s.(int64); ok {
					shards = append(shards, uint64(shard))
				} else {
					return nil, errors.New("Query(): shards must be a list of unsigned integers")
				}

			}
		} else {
			return nil, errors.New("Query(): shards must be a list of unsigned integers")
		}
	}
	return e.executeCall(ctx, index, c.Children[0], shards, optCopy)
}

// executeSum executes a Sum() call.
func (e *executor) executeSum(ctx context.Context, index string, c *pql.Call, shards []uint64, opt *execOptions) (ValCount, error) {
	if field := c.Args["field"]; field == "" {
		return ValCount{}, errors.New("Sum(): field required")
	}

	if len(c.Children) > 1 {
		return ValCount{}, errors.New("Sum() only accepts a single bitmap input")
	}

	// Execute calls in bulk on each remote node and merge.
	mapFn := func(shard uint64) (interface{}, error) {
		return e.executeSumCountShard(ctx, index, c, shard)
	}

	// Merge returned results at coordinating node.
	reduceFn := func(prev, v interface{}) interface{} {
		other, _ := prev.(ValCount)
		return other.add(v.(ValCount))
	}

	result, err := e.mapReduce(ctx, index, shards, c, opt, mapFn, reduceFn)
	if err != nil {
		return ValCount{}, err
	}
	other, _ := result.(ValCount)

	if other.Count == 0 {
		return ValCount{}, nil
	}
	return other, nil
}

// executeMin executes a Min() call.
func (e *executor) executeMin(ctx context.Context, index string, c *pql.Call, shards []uint64, opt *execOptions) (ValCount, error) {
	if field := c.Args["field"]; field == "" {
		return ValCount{}, errors.New("Min(): field required")
	}

	if len(c.Children) > 1 {
		return ValCount{}, errors.New("Min() only accepts a single bitmap input")
	}

	// Execute calls in bulk on each remote node and merge.
	mapFn := func(shard uint64) (interface{}, error) {
		return e.executeMinShard(ctx, index, c, shard)
	}

	// Merge returned results at coordinating node.
	reduceFn := func(prev, v interface{}) interface{} {
		other, _ := prev.(ValCount)
		return other.smaller(v.(ValCount))
	}

	result, err := e.mapReduce(ctx, index, shards, c, opt, mapFn, reduceFn)
	if err != nil {
		return ValCount{}, err
	}
	other, _ := result.(ValCount)

	if other.Count == 0 {
		return ValCount{}, nil
	}
	return other, nil
}

// executeMax executes a Max() call.
func (e *executor) executeMax(ctx context.Context, index string, c *pql.Call, shards []uint64, opt *execOptions) (ValCount, error) {
	if field := c.Args["field"]; field == "" {
		return ValCount{}, errors.New("Max(): field required")
	}

	if len(c.Children) > 1 {
		return ValCount{}, errors.New("Max() only accepts a single bitmap input")
	}

	// Execute calls in bulk on each remote node and merge.
	mapFn := func(shard uint64) (interface{}, error) {
		return e.executeMaxShard(ctx, index, c, shard)
	}

	// Merge returned results at coordinating node.
	reduceFn := func(prev, v interface{}) interface{} {
		other, _ := prev.(ValCount)
		return other.larger(v.(ValCount))
	}

	result, err := e.mapReduce(ctx, index, shards, c, opt, mapFn, reduceFn)
	if err != nil {
		return ValCount{}, err
	}
	other, _ := result.(ValCount)

	if other.Count == 0 {
		return ValCount{}, nil
	}
	return other, nil
}

// executeBitmapCall executes a call that returns a bitmap.
func (e *executor) executeBitmapCall(ctx context.Context, index string, c *pql.Call, shards []uint64, opt *execOptions) (*Row, error) {
	// Execute calls in bulk on each remote node and merge.
	mapFn := func(shard uint64) (interface{}, error) {
		return e.executeBitmapCallShard(ctx, index, c, shard)
	}

	// Merge returned results at coordinating node.
	reduceFn := func(prev, v interface{}) interface{} {
		other, _ := prev.(*Row)
		if other == nil {
			other = NewRow()
		}
		other.Merge(v.(*Row))
		return other
	}

	other, err := e.mapReduce(ctx, index, shards, c, opt, mapFn, reduceFn)
	if err != nil {
		return nil, errors.Wrap(err, "map reduce")
	}

	// Attach attributes for Row() calls.
	// If the column label is used then return column attributes.
	// If the row label is used then return bitmap attributes.
	row, _ := other.(*Row)
	if c.Name == "Row" {
		if opt.ExcludeRowAttrs {
			row.Attrs = map[string]interface{}{}
		} else {
			idx := e.Holder.Index(index)
			if idx != nil {
				if columnID, ok, err := c.UintArg("_" + columnLabel); ok && err == nil {
					attrs, err := idx.ColumnAttrStore().Attrs(columnID)
					if err != nil {
						return nil, errors.Wrap(err, "getting column attrs")
					}
					row.Attrs = attrs
				} else if err != nil {
					return nil, err
				} else {
					// field, _ := c.Args["field"].(string)
					fieldName, _ := c.FieldArg()
					if fr := idx.Field(fieldName); fr != nil {
						rowID, _, err := c.UintArg(fieldName)
						if err != nil {
							return nil, errors.Wrap(err, "getting row")
						}
						attrs, err := fr.RowAttrStore().Attrs(rowID)
						if err != nil {
							return nil, errors.Wrap(err, "getting row attrs")
						}
						row.Attrs = attrs
					}
				}
			}
		}
	}

	if opt.ExcludeColumns {
		row.segments = []rowSegment{}
	}

	return row, nil
}

// executeBitmapCallShard executes a bitmap call for a single shard.
func (e *executor) executeBitmapCallShard(ctx context.Context, index string, c *pql.Call, shard uint64) (*Row, error) {
	switch c.Name {
	case "Row":
		return e.executeBitmapShard(ctx, index, c, shard)
	case "Difference":
		return e.executeDifferenceShard(ctx, index, c, shard)
	case "Intersect":
		return e.executeIntersectShard(ctx, index, c, shard)
	case "Range":
		return e.executeRangeShard(ctx, index, c, shard)
	case "Union":
		return e.executeUnionShard(ctx, index, c, shard)
	case "Xor":
		return e.executeXorShard(ctx, index, c, shard)
	case "Not":
		return e.executeNotShard(ctx, index, c, shard)
	default:
		return nil, fmt.Errorf("unknown call: %s", c.Name)
	}
}

// executeSumCountShard calculates the sum and count for bsiGroups on a shard.
func (e *executor) executeSumCountShard(ctx context.Context, index string, c *pql.Call, shard uint64) (ValCount, error) {
	var filter *Row
	if len(c.Children) == 1 {
		row, err := e.executeBitmapCallShard(ctx, index, c.Children[0], shard)
		if err != nil {
			return ValCount{}, errors.Wrap(err, "executing bitmap call")
		}
		filter = row
	}

	fieldName, _ := c.Args["field"].(string)

	field := e.Holder.Field(index, fieldName)
	if field == nil {
		return ValCount{}, nil
	}

	bsig := field.bsiGroup(fieldName)
	if bsig == nil {
		return ValCount{}, nil
	}

	fragment := e.Holder.fragment(index, fieldName, viewBSIGroupPrefix+fieldName, shard)
	if fragment == nil {
		return ValCount{}, nil
	}

	vsum, vcount, err := fragment.sum(filter, bsig.BitDepth())
	if err != nil {
		return ValCount{}, errors.Wrap(err, "computing sum")
	}
	return ValCount{
		Val:   int64(vsum) + (int64(vcount) * bsig.Min),
		Count: int64(vcount),
	}, nil
}

// executeMinShard calculates the min for bsiGroups on a shard.
func (e *executor) executeMinShard(ctx context.Context, index string, c *pql.Call, shard uint64) (ValCount, error) {
	var filter *Row
	if len(c.Children) == 1 {
		row, err := e.executeBitmapCallShard(ctx, index, c.Children[0], shard)
		if err != nil {
			return ValCount{}, err
		}
		filter = row
	}

	fieldName, _ := c.Args["field"].(string)

	field := e.Holder.Field(index, fieldName)
	if field == nil {
		return ValCount{}, nil
	}

	bsig := field.bsiGroup(fieldName)
	if bsig == nil {
		return ValCount{}, nil
	}

	fragment := e.Holder.fragment(index, fieldName, viewBSIGroupPrefix+fieldName, shard)
	if fragment == nil {
		return ValCount{}, nil
	}

	fmin, fcount, err := fragment.min(filter, bsig.BitDepth())
	if err != nil {
		return ValCount{}, err
	}
	return ValCount{
		Val:   int64(fmin) + bsig.Min,
		Count: int64(fcount),
	}, nil
}

// executeMaxShard calculates the max for bsiGroups on a shard.
func (e *executor) executeMaxShard(ctx context.Context, index string, c *pql.Call, shard uint64) (ValCount, error) {
	var filter *Row
	if len(c.Children) == 1 {
		row, err := e.executeBitmapCallShard(ctx, index, c.Children[0], shard)
		if err != nil {
			return ValCount{}, err
		}
		filter = row
	}

	fieldName, _ := c.Args["field"].(string)

	field := e.Holder.Field(index, fieldName)
	if field == nil {
		return ValCount{}, nil
	}

	bsig := field.bsiGroup(fieldName)
	if bsig == nil {
		return ValCount{}, nil
	}

	fragment := e.Holder.fragment(index, fieldName, viewBSIGroupPrefix+fieldName, shard)
	if fragment == nil {
		return ValCount{}, nil
	}

	fmax, fcount, err := fragment.max(filter, bsig.BitDepth())
	if err != nil {
		return ValCount{}, err
	}
	return ValCount{
		Val:   int64(fmax) + bsig.Min,
		Count: int64(fcount),
	}, nil
}

// executeTopN executes a TopN() call.
// This first performs the TopN() to determine the top results and then
// requeries to retrieve the full counts for each of the top results.
func (e *executor) executeTopN(ctx context.Context, index string, c *pql.Call, shards []uint64, opt *execOptions) ([]Pair, error) {
	idsArg, _, err := c.UintSliceArg("ids")
	if err != nil {
		return nil, fmt.Errorf("executeTopN: %v", err)
	}
	n, _, err := c.UintArg("n")
	if err != nil {
		return nil, fmt.Errorf("executeTopN: %v", err)
	}

	// Execute original query.
	pairs, err := e.executeTopNShards(ctx, index, c, shards, opt)
	if err != nil {
		return nil, errors.Wrap(err, "finding top results")
	}

	// If this call is against specific ids, or we didn't get results,
	// or we are part of a larger distributed query then don't refetch.
	if len(pairs) == 0 || len(idsArg) > 0 || opt.Remote {
		return pairs, nil
	}
	// Only the original caller should refetch the full counts.
	other := c.Clone()

	ids := Pairs(pairs).Keys()
	sort.Sort(uint64Slice(ids))
	other.Args["ids"] = ids

	trimmedList, err := e.executeTopNShards(ctx, index, other, shards, opt)
	if err != nil {
		return nil, errors.Wrap(err, "retrieving full counts")
	}

	if n != 0 && int(n) < len(trimmedList) {
		trimmedList = trimmedList[0:n]
	}
	return trimmedList, nil
}

func (e *executor) executeTopNShards(ctx context.Context, index string, c *pql.Call, shards []uint64, opt *execOptions) ([]Pair, error) {
	// Execute calls in bulk on each remote node and merge.
	mapFn := func(shard uint64) (interface{}, error) {
		return e.executeTopNShard(ctx, index, c, shard)
	}

	// Merge returned results at coordinating node.
	reduceFn := func(prev, v interface{}) interface{} {
		other, _ := prev.([]Pair)
		return Pairs(other).Add(v.([]Pair))
	}

	other, err := e.mapReduce(ctx, index, shards, c, opt, mapFn, reduceFn)
	if err != nil {
		return nil, err
	}
	results, _ := other.([]Pair)

	// Sort final merged results.
	sort.Sort(Pairs(results))

	return results, nil
}

// executeTopNShard executes a TopN call for a single shard.
func (e *executor) executeTopNShard(ctx context.Context, index string, c *pql.Call, shard uint64) ([]Pair, error) {
	field, _ := c.Args["_field"].(string)
	n, _, err := c.UintArg("n")
	if err != nil {
		return nil, fmt.Errorf("executeTopNShard: %v", err)
	}
	attrName, _ := c.Args["attrName"].(string)
	rowIDs, _, err := c.UintSliceArg("ids")
	if err != nil {
		return nil, fmt.Errorf("executeTopNShard: %v", err)
	}
	minThreshold, _, err := c.UintArg("threshold")
	if err != nil {
		return nil, fmt.Errorf("executeTopNShard: %v", err)
	}
	attrValues, _ := c.Args["attrValues"].([]interface{})
	tanimotoThreshold, _, err := c.UintArg("tanimotoThreshold")
	if err != nil {
		return nil, fmt.Errorf("executeTopNShard: %v", err)
	}

	// Retrieve bitmap used to intersect.
	var src *Row
	if len(c.Children) == 1 {
		row, err := e.executeBitmapCallShard(ctx, index, c.Children[0], shard)
		if err != nil {
			return nil, err
		}
		src = row
	} else if len(c.Children) > 1 {
		return nil, errors.New("TopN() can only have one input bitmap")
	}

	// Set default field.
	if field == "" {
		field = defaultField
	}

	f := e.Holder.fragment(index, field, viewStandard, shard)
	if f == nil {
		return nil, nil
	}

	if minThreshold <= 0 {
		minThreshold = defaultMinThreshold
	}

	if tanimotoThreshold > 100 {
		return nil, errors.New("Tanimoto Threshold is from 1 to 100 only")
	}
	return f.top(topOptions{
		N:                 int(n),
		Src:               src,
		RowIDs:            rowIDs,
		FilterName:        attrName,
		FilterValues:      attrValues,
		MinThreshold:      minThreshold,
		TanimotoThreshold: tanimotoThreshold,
	})
}

// executeDifferenceShard executes a difference() call for a local shard.
func (e *executor) executeDifferenceShard(ctx context.Context, index string, c *pql.Call, shard uint64) (*Row, error) {
	var other *Row
	if len(c.Children) == 0 {
		return nil, fmt.Errorf("empty Difference query is currently not supported")
	}
	for i, input := range c.Children {
		row, err := e.executeBitmapCallShard(ctx, index, input, shard)
		if err != nil {
			return nil, err
		}

		if i == 0 {
			other = row
		} else {
			other = other.Difference(row)
		}
	}
	other.invalidateCount()
	return other, nil
}

func (e *executor) executeBitmapShard(_ context.Context, index string, c *pql.Call, shard uint64) (*Row, error) {
	// Fetch column label from index.
	idx := e.Holder.Index(index)
	if idx == nil {
		return nil, ErrIndexNotFound
	}

	// Fetch field & row label based on argument.
	fieldName, err := c.FieldArg()
	if err != nil {
		return nil, errors.New("Row() argument required: field")
	}
	f := e.Holder.Field(index, fieldName)
	if f == nil {
		return nil, ErrFieldNotFound
	}

	rowID, rowOK, rowErr := c.UintArg(fieldName)
	if rowErr != nil {
		return nil, fmt.Errorf("Row() error with arg for row: %v", rowErr)
	} else if !rowOK {
		return nil, fmt.Errorf("Row() must specify %v", rowLabel)
	}

	frag := e.Holder.fragment(index, fieldName, viewStandard, shard)
	if frag == nil {
		return NewRow(), nil
	}
	return frag.row(rowID), nil
}

// executeIntersectShard executes a intersect() call for a local shard.
func (e *executor) executeIntersectShard(ctx context.Context, index string, c *pql.Call, shard uint64) (*Row, error) {
	var other *Row
	if len(c.Children) == 0 {
		return nil, fmt.Errorf("empty Intersect query is currently not supported")
	}
	for i, input := range c.Children {
		row, err := e.executeBitmapCallShard(ctx, index, input, shard)
		if err != nil {
			return nil, err
		}

		if i == 0 {
			other = row
		} else {
			other = other.Intersect(row)
		}
	}
	other.invalidateCount()
	return other, nil
}

// executeRangeShard executes a range() call for a local shard.
func (e *executor) executeRangeShard(ctx context.Context, index string, c *pql.Call, shard uint64) (*Row, error) {
	// Handle bsiGroup ranges differently.
	if c.HasConditionArg() {
		return e.executeBSIGroupRangeShard(ctx, index, c, shard)
	}

	// Parse field.
	fieldName, err := c.FieldArg()
	if err != nil {
		return nil, errors.New("Range() argument required: field")
	}

	// Retrieve column label.
	idx := e.Holder.Index(index)
	if idx == nil {
		return nil, ErrIndexNotFound
	}

	// Retrieve base field.
	f := idx.Field(fieldName)
	if f == nil {
		return nil, ErrFieldNotFound
	}

	// Read row & column id.
	rowID, rowOK, err := c.UintArg(fieldName)
	if err != nil {
		return nil, fmt.Errorf("executeRangeShard - reading row: %v", err)
	}
	if !rowOK {
		return nil, fmt.Errorf("Range() must specify %q", rowLabel)
	}

	// Parse start time.
	startTimeStr, ok := c.Args["_start"].(string)
	if !ok {
		return nil, errors.New("Range() start time required")
	}
	startTime, err := time.Parse(TimeFormat, startTimeStr)
	if err != nil {
		return nil, errors.New("cannot parse Range() start time")
	}

	// Parse end time.
	endTimeStr, ok := c.Args["_end"].(string)
	if !ok {
		return nil, errors.New("Range() end time required")
	}
	endTime, err := time.Parse(TimeFormat, endTimeStr)
	if err != nil {
		return nil, errors.New("cannot parse Range() end time")
	}

	// If no quantum exists then return an empty bitmap.
	q := f.TimeQuantum()
	if q == "" {
		return &Row{}, nil
	}

	// Union bitmaps across all time-based views.
	row := &Row{}
	for _, view := range viewsByTimeRange(viewStandard, startTime, endTime, q) {
		f := e.Holder.fragment(index, fieldName, view, shard)
		if f == nil {
			continue
		}
		row = row.Union(f.row(rowID))
	}
	f.Stats.Count("range", 1, 1.0)
	return row, nil
}

// executeBSIGroupRangeShard executes a range(bsiGroup) call for a local shard.
func (e *executor) executeBSIGroupRangeShard(_ context.Context, index string, c *pql.Call, shard uint64) (*Row, error) {
	// Only one conditional should be present.
	if len(c.Args) == 0 {
		return nil, errors.New("Range(): condition required")
	} else if len(c.Args) > 1 {
		return nil, errors.New("Range(): too many arguments")
	}

	// Extract conditional.
	var fieldName string
	var cond *pql.Condition
	for k, v := range c.Args {
		vv, ok := v.(*pql.Condition)
		if !ok {
			return nil, fmt.Errorf("Range(): %q: expected condition argument, got %v", k, v)
		}
		fieldName, cond = k, vv
	}

	f := e.Holder.Field(index, fieldName)
	if f == nil {
		return nil, ErrFieldNotFound
	}

	// EQ null           (not implemented: flip frag.NotNull with max ColumnID)
	// NEQ null          frag.NotNull()
	// BETWEEN a,b(in)   BETWEEN/frag.RangeBetween()
	// BETWEEN a,b(out)  BETWEEN/frag.NotNull()
	// EQ <int>          frag.RangeOp
	// NEQ <int>         frag.RangeOp

	// Handle `!= null`.
	if cond.Op == pql.NEQ && cond.Value == nil {
		// Find bsiGroup.
		bsig := f.bsiGroup(fieldName)
		if bsig == nil {
			return nil, ErrBSIGroupNotFound
		}

		// Retrieve fragment.
		frag := e.Holder.fragment(index, fieldName, viewBSIGroupPrefix+fieldName, shard)
		if frag == nil {
			return NewRow(), nil
		}

		return frag.notNull(bsig.BitDepth())

	} else if cond.Op == pql.BETWEEN {

		predicates, err := cond.IntSliceValue()
		if err != nil {
			return nil, errors.Wrap(err, "getting condition value")
		}

		// Only support two integers for the between operation.
		if len(predicates) != 2 {
			return nil, errors.New("Range(): BETWEEN condition requires exactly two integer values")
		}

		// The reason we don't just call:
		//     return f.RangeBetween(fieldName, predicates[0], predicates[1])
		// here is because we need the call to be shard-specific.

		// Find bsiGroup.
		bsig := f.bsiGroup(fieldName)
		if bsig == nil {
			return nil, ErrBSIGroupNotFound
		}

		baseValueMin, baseValueMax, outOfRange := bsig.baseValueBetween(predicates[0], predicates[1])
		if outOfRange {
			return NewRow(), nil
		}

		// Retrieve fragment.
		frag := e.Holder.fragment(index, fieldName, viewBSIGroupPrefix+fieldName, shard)
		if frag == nil {
			return NewRow(), nil
		}

		// If the query is asking for the entire valid range, just return
		// the not-null bitmap for the bsiGroup.
		if predicates[0] <= bsig.Min && predicates[1] >= bsig.Max {
			return frag.notNull(bsig.BitDepth())
		}

		return frag.rangeBetween(bsig.BitDepth(), baseValueMin, baseValueMax)

	} else {

		// Only support integers for now.
		value, ok := cond.Value.(int64)
		if !ok {
			return nil, errors.New("Range(): conditions only support integer values")
		}

		// Find bsiGroup.
		bsig := f.bsiGroup(fieldName)
		if bsig == nil {
			return nil, ErrBSIGroupNotFound
		}

		baseValue, outOfRange := bsig.baseValue(cond.Op, value)
		if outOfRange && cond.Op != pql.NEQ {
			return NewRow(), nil
		}

		// Retrieve fragment.
		frag := e.Holder.fragment(index, fieldName, viewBSIGroupPrefix+fieldName, shard)
		if frag == nil {
			return NewRow(), nil
		}

		// LT[E] and GT[E] should return all not-null if selected range fully encompasses valid bsiGroup range.
		if (cond.Op == pql.LT && value > bsig.Max) || (cond.Op == pql.LTE && value >= bsig.Max) ||
			(cond.Op == pql.GT && value < bsig.Min) || (cond.Op == pql.GTE && value <= bsig.Min) {
			return frag.notNull(bsig.BitDepth())
		}

		// outOfRange for NEQ should return all not-null.
		if outOfRange && cond.Op == pql.NEQ {
			return frag.notNull(bsig.BitDepth())
		}

		f.Stats.Count("range:bsigroup", 1, 1.0)
		return frag.rangeOp(cond.Op, bsig.BitDepth(), baseValue)
	}
}

// executeUnionShard executes a union() call for a local shard.
func (e *executor) executeUnionShard(ctx context.Context, index string, c *pql.Call, shard uint64) (*Row, error) {
	other := NewRow()
	for i, input := range c.Children {
		row, err := e.executeBitmapCallShard(ctx, index, input, shard)
		if err != nil {
			return nil, err
		}

		if i == 0 {
			other = row
		} else {
			other = other.Union(row)
		}
	}
	other.invalidateCount()
	return other, nil
}

// executeXorShard executes a xor() call for a local shard.
func (e *executor) executeXorShard(ctx context.Context, index string, c *pql.Call, shard uint64) (*Row, error) {
	other := NewRow()
	for i, input := range c.Children {
		row, err := e.executeBitmapCallShard(ctx, index, input, shard)
		if err != nil {
			return nil, err
		}

		if i == 0 {
			other = row
		} else {
			other = other.Xor(row)
		}
	}
	other.invalidateCount()
	return other, nil
}

// executeNotShard executes a not() call for a local shard.
func (e *executor) executeNotShard(ctx context.Context, index string, c *pql.Call, shard uint64) (*Row, error) {
	if len(c.Children) == 0 {
		return nil, errors.New("Not() requires an input row")
	} else if len(c.Children) > 1 {
		return nil, errors.New("Not() only accepts a single row input")
	}

	// Make sure the index supports existence tracking.
	idx := e.Holder.Index(index)
	if idx == nil {
		return nil, ErrIndexNotFound
	} else if idx.existenceField() == nil {
		return nil, errors.Errorf("index does not support existence tracking: %s", index)
	}

	var existenceRow *Row
	existenceFrag := e.Holder.fragment(index, existenceFieldName, viewStandard, shard)
	if existenceFrag == nil {
		existenceRow = NewRow()
	} else {
		existenceRow = existenceFrag.row(0)
	}

	row, err := e.executeBitmapCallShard(ctx, index, c.Children[0], shard)
	if err != nil {
		return nil, err
	}

	return existenceRow.Difference(row), nil
}

// executeCount executes a count() call.
func (e *executor) executeCount(ctx context.Context, index string, c *pql.Call, shards []uint64, opt *execOptions) (uint64, error) {
	if len(c.Children) == 0 {
		return 0, errors.New("Count() requires an input bitmap")
	} else if len(c.Children) > 1 {
		return 0, errors.New("Count() only accepts a single bitmap input")
	}

	// Execute calls in bulk on each remote node and merge.
	mapFn := func(shard uint64) (interface{}, error) {
		row, err := e.executeBitmapCallShard(ctx, index, c.Children[0], shard)
		if err != nil {
			return 0, err
		}
		return row.Count(), nil
	}

	// Merge returned results at coordinating node.
	reduceFn := func(prev, v interface{}) interface{} {
		other, _ := prev.(uint64)
		return other + v.(uint64)
	}

	result, err := e.mapReduce(ctx, index, shards, c, opt, mapFn, reduceFn)
	if err != nil {
		return 0, err
	}
	n, _ := result.(uint64)

	return n, nil
}

// executeClearBit executes a Clear() call.
func (e *executor) executeClearBit(ctx context.Context, index string, c *pql.Call, opt *execOptions) (bool, error) {
	fieldName, err := c.FieldArg()
	if err != nil {
		return false, errors.New("Clear() argument required: field")
	}

	// Retrieve field.
	idx := e.Holder.Index(index)
	if idx == nil {
		return false, ErrIndexNotFound
	}
	f := idx.Field(fieldName)
	if f == nil {
		return false, ErrFieldNotFound
	}

	// Read fields using labels.
	rowID, ok, err := c.UintArg(fieldName)
	if err != nil {
		return false, fmt.Errorf("reading Clear() row: %v", err)
	} else if !ok {
		return false, fmt.Errorf("Clear() row argument '%v' required", rowLabel)
	}

	colID, ok, err := c.UintArg("_" + columnLabel)
	if err != nil {
		return false, fmt.Errorf("reading Clear() column: %v", err)
	} else if !ok {
		return false, fmt.Errorf("Clear() col argument '%v' required", columnLabel)
	}

	return e.executeClearBitField(ctx, index, c, f, colID, rowID, opt)
}

// executeClearBitField executes a Clear() call for a field.
func (e *executor) executeClearBitField(ctx context.Context, index string, c *pql.Call, f *Field, colID, rowID uint64, opt *execOptions) (bool, error) {
	shard := colID / ShardWidth
	ret := false
	for _, node := range e.Cluster.shardNodes(index, shard) {
		// Update locally if host matches.
		if node.ID == e.Node.ID {
			val, err := f.ClearBit(rowID, colID)
			if err != nil {
				return false, err
			} else if val {
				ret = true
			}
			continue
		}
		// Do not forward call if this is already being forwarded.
		if opt.Remote {
			continue
		}

		// Forward call to remote node otherwise.
		if res, err := e.remoteExec(ctx, node, index, &pql.Query{Calls: []*pql.Call{c}}, nil); err != nil {
			return false, err
		} else {
			ret = res[0].(bool)
		}
	}
	return ret, nil
}

// executeClearRow executes a ClearRow() call.
func (e *executor) executeClearRow(ctx context.Context, index string, c *pql.Call, shards []uint64, opt *execOptions) (bool, error) {
	// Ensure the field type supports ClearRow().
	fieldName, err := c.FieldArg()
	if err != nil {
		return false, errors.New("ClearRow() argument required: field")
	}
	field := e.Holder.Field(index, fieldName)
	if field == nil {
		return false, ErrFieldNotFound
	}

	switch field.Type() {
	case FieldTypeSet, FieldTypeTime, FieldTypeMutex, FieldTypeBool:
		// These field types support ClearRow().
	default:
		return false, fmt.Errorf("ClearRow() is not supported on %s field types", field.Type())
	}

	// Execute calls in bulk on each remote node and merge.
	mapFn := func(shard uint64) (interface{}, error) {
		return e.executeClearRowShard(ctx, index, c, shard)
	}

	// Merge returned results at coordinating node.
	reduceFn := func(prev, v interface{}) interface{} {
		val := v.(bool)
		if prev == nil {
			return val
		}
		return val || prev.(bool)
	}

	result, err := e.mapReduce(ctx, index, shards, c, opt, mapFn, reduceFn)
	return result.(bool), err
}

// executeClearRowShard executes a ClearRow() call for a single shard.
func (e *executor) executeClearRowShard(_ context.Context, index string, c *pql.Call, shard uint64) (bool, error) {
	fieldName, err := c.FieldArg()
	if err != nil {
		return false, errors.New("ClearRow() argument required: field")
	}

	// Read fields using labels.
	rowID, ok, err := c.UintArg(fieldName)
	if err != nil {
		return false, fmt.Errorf("reading ClearRow() row: %v", err)
	} else if !ok {
		return false, fmt.Errorf("ClearRow() row argument '%v' required", rowLabel)
	}

	field := e.Holder.Field(index, fieldName)
	if field == nil {
		return false, ErrFieldNotFound
	}

	// Remove the row from all views.
	changed := false
	for _, view := range field.views() {
		fragment := e.Holder.fragment(index, fieldName, view.name, shard)
		if fragment == nil {
			continue
		}
		cleared, err := fragment.clearRow(rowID)
		if err != nil {
			return false, errors.Wrapf(err, "clearing row %d on view %s shard %d", rowID, view.name, shard)
		}
		changed = changed || cleared
	}

	return changed, nil
}

// executeSetRow executes a SetRow() call.
func (e *executor) executeSetRow(ctx context.Context, index string, c *pql.Call, shards []uint64, opt *execOptions) (bool, error) {
	// Ensure the field type supports SetRow().
	fieldName, err := c.FieldArg()
	if err != nil {
		return false, errors.New("SetRow() argument required: field")
	}
	field := e.Holder.Field(index, fieldName)
	if field == nil {
		return false, ErrFieldNotFound
	}
	if field.Type() != FieldTypeSet {
		return false, fmt.Errorf("SetRow() is not supported on %s field types", field.Type())
	}

	// Execute calls in bulk on each remote node and merge.
	mapFn := func(shard uint64) (interface{}, error) {
		return e.executeSetRowShard(ctx, index, c, shard)
	}

	// Merge returned results at coordinating node.
	reduceFn := func(prev, v interface{}) interface{} {
		val := v.(bool)
		if prev == nil {
			return val
		}
		return val || prev.(bool)
	}

	result, err := e.mapReduce(ctx, index, shards, c, opt, mapFn, reduceFn)
	return result.(bool), err
}

// executeSetRowShard executes a SetRow() call for a single shard.
func (e *executor) executeSetRowShard(ctx context.Context, index string, c *pql.Call, shard uint64) (bool, error) {
	fieldName, err := c.FieldArg()
	if err != nil {
		return false, errors.New("SetRow() argument required: field")
	}

	// Read fields using labels.
	rowID, ok, err := c.UintArg(fieldName)
	if err != nil {
		return false, fmt.Errorf("reading SetRow() row: %v", err)
	} else if !ok {
		return false, fmt.Errorf("SetRow() row argument '%v' required", rowLabel)
	}

	field := e.Holder.Field(index, fieldName)
	if field == nil {
		return false, ErrFieldNotFound
	}

	// Retrieve source row.
	var src *Row
	if len(c.Children) == 1 {
		row, err := e.executeBitmapCallShard(ctx, index, c.Children[0], shard)
		if err != nil {
			return false, errors.Wrap(err, "getting source row")
		}
		src = row
	} else {
		return false, errors.New("SetRow() requires a source row")
	}

	// Set the row on the standard view.
	changed := false
	fragment := e.Holder.fragment(index, fieldName, viewStandard, shard)
	if fragment == nil {
		// Since the destination fragment doesn't exist, create one.
		view, err := field.createViewIfNotExists(viewStandard)
		if err != nil {
			return false, errors.Wrap(err, "creating view")
		}
		fragment, err = view.createFragmentIfNotExists(shard)
		if err != nil {
			return false, errors.Wrapf(err, "creating fragment: %d", shard)
		}
	}
	set, err := fragment.setRow(src, rowID)
	if err != nil {
		return false, errors.Wrapf(err, "setting row %d on view %s shard %d", rowID, viewStandard, shard)
	}
	changed = changed || set

	return changed, nil
}

// executeSet executes a Set() call.
func (e *executor) executeSet(ctx context.Context, index string, c *pql.Call, opt *execOptions) (bool, error) {
	// Read colID.
	colID, ok, err := c.UintArg("_" + columnLabel)
	if err != nil {
		return false, fmt.Errorf("reading Set() column: %v", err)
	} else if !ok {
		return false, fmt.Errorf("Set() column argument '%v' required", columnLabel)
	}

	// Read field name.
	fieldName, err := c.FieldArg()
	if err != nil {
		return false, errors.New("Set() argument required: field")
	}

	// Retrieve field.
	idx := e.Holder.Index(index)
	if idx == nil {
		return false, ErrIndexNotFound
	}
	f := idx.Field(fieldName)
	if f == nil {
		return false, ErrFieldNotFound
	}

	// Set column on existence field.
	if ef := idx.existenceField(); ef != nil {
		if _, err := ef.SetBit(0, colID, nil); err != nil {
			return false, errors.Wrap(err, "setting existence column")
		}
	}

	// Int field.
	if f.Type() == FieldTypeInt {
		// Read row value.
		rowVal, ok, err := c.IntArg(fieldName)
		if err != nil {
			return false, fmt.Errorf("reading Set() row: %v", err)
		} else if !ok {
			return false, fmt.Errorf("Set() row argument '%v' required", rowLabel)
		}

		return e.executeSetValueField(ctx, index, c, f, colID, rowVal, opt)
	}

	// Read row ID.
	rowID, ok, err := c.UintArg(fieldName)
	if err != nil {
		return false, fmt.Errorf("reading Set() row: %v", err)
	} else if !ok {
		return false, fmt.Errorf("Set() row argument '%v' required", rowLabel)
	}

	var timestamp *time.Time
	sTimestamp, ok := c.Args["_timestamp"].(string)
	if ok {
		t, err := time.Parse(TimeFormat, sTimestamp)
		if err != nil {
			return false, fmt.Errorf("invalid date: %s", sTimestamp)
		}
		timestamp = &t
	}

	return e.executeSetBitField(ctx, index, c, f, colID, rowID, timestamp, opt)
}

// executeSetBitField executes a Set() call for a specific field.
func (e *executor) executeSetBitField(ctx context.Context, index string, c *pql.Call, f *Field, colID, rowID uint64, timestamp *time.Time, opt *execOptions) (bool, error) {
	shard := colID / ShardWidth
	ret := false

	for _, node := range e.Cluster.shardNodes(index, shard) {
		// Update locally if host matches.
		if node.ID == e.Node.ID {
			val, err := f.SetBit(rowID, colID, timestamp)
			if err != nil {
				return false, err
			} else if val {
				ret = true
			}
			continue
		}

		// Do not forward call if this is already being forwarded.
		if opt.Remote {
			continue
		}

		// Forward call to remote node otherwise.
		if res, err := e.remoteExec(ctx, node, index, &pql.Query{Calls: []*pql.Call{c}}, nil); err != nil {
			return false, err
		} else {
			ret = res[0].(bool)
		}
	}
	return ret, nil
}

// executeSetValueField executes a Set() call for a specific int field.
func (e *executor) executeSetValueField(ctx context.Context, index string, c *pql.Call, f *Field, colID uint64, value int64, opt *execOptions) (bool, error) {
	shard := colID / ShardWidth
	ret := false

	for _, node := range e.Cluster.shardNodes(index, shard) {
		// Update locally if host matches.
		if node.ID == e.Node.ID {
			val, err := f.SetValue(colID, value)
			if err != nil {
				return false, err
			} else if val {
				ret = true
			}
			continue
		}

		// Do not forward call if this is already being forwarded.
		if opt.Remote {
			continue
		}

		// Forward call to remote node otherwise.
		if res, err := e.remoteExec(ctx, node, index, &pql.Query{Calls: []*pql.Call{c}}, nil); err != nil {
			return false, err
		} else {
			ret = res[0].(bool)
		}
	}
	return ret, nil
}

// executeSetRowAttrs executes a SetRowAttrs() call.
func (e *executor) executeSetRowAttrs(ctx context.Context, index string, c *pql.Call, opt *execOptions) error {
	fieldName, ok := c.Args["_field"].(string)
	if !ok {
		return errors.New("SetRowAttrs() field required")
	}

	// Retrieve field.
	field := e.Holder.Field(index, fieldName)
	if field == nil {
		return ErrFieldNotFound
	}

	// Parse labels.
	rowID, ok, err := c.UintArg("_" + rowLabel)
	if err != nil {
		return fmt.Errorf("reading SetRowAttrs() row: %v", err)
	} else if !ok {
		return fmt.Errorf("SetRowAttrs() row field '%v' required", rowLabel)
	}

	// Copy args and remove reserved fields.
	attrs := pql.CopyArgs(c.Args)
	delete(attrs, "_field")
	delete(attrs, "_"+rowLabel)

	// Set attributes.
	if err := field.RowAttrStore().SetAttrs(rowID, attrs); err != nil {
		return err
	}
	field.Stats.Count("SetRowAttrs", 1, 1.0)

	// Do not forward call if this is already being forwarded.
	if opt.Remote {
		return nil
	}

	// Execute on remote nodes in parallel.
	nodes := Nodes(e.Cluster.nodes).FilterID(e.Node.ID)
	resp := make(chan error, len(nodes))
	for _, node := range nodes {
		go func(node *Node) {
			_, err := e.remoteExec(ctx, node, index, &pql.Query{Calls: []*pql.Call{c}}, nil)
			resp <- err
		}(node)
	}

	// Return first error.
	for range nodes {
		if err := <-resp; err != nil {
			return err
		}
	}

	return nil
}

// executeBulkSetRowAttrs executes a set of SetRowAttrs() calls.
func (e *executor) executeBulkSetRowAttrs(ctx context.Context, index string, calls []*pql.Call, opt *execOptions) ([]interface{}, error) {
	// Collect attributes by field/id.
	m := make(map[string]map[uint64]map[string]interface{})
	for _, c := range calls {
		field, ok := c.Args["_field"].(string)
		if !ok {
			return nil, errors.New("SetRowAttrs() field required")
		}

		// Retrieve field.
		f := e.Holder.Field(index, field)
		if f == nil {
			return nil, ErrFieldNotFound
		}

		rowID, ok, err := c.UintArg("_" + rowLabel)
		if err != nil {
			return nil, errors.Wrap(err, "reading SetRowAttrs() row")
		} else if !ok {
			return nil, fmt.Errorf("SetRowAttrs row field '%v' required", rowLabel)
		}

		// Copy args and remove reserved fields.
		attrs := pql.CopyArgs(c.Args)
		delete(attrs, "_field")
		delete(attrs, "_"+rowLabel)

		// Create field group, if not exists.
		fieldMap := m[field]
		if fieldMap == nil {
			fieldMap = make(map[uint64]map[string]interface{})
			m[field] = fieldMap
		}

		// Set or merge attributes.
		attr := fieldMap[rowID]
		if attr == nil {
			fieldMap[rowID] = cloneAttrs(attrs)
		} else {
			for k, v := range attrs {
				attr[k] = v
			}
		}
	}

	// Bulk insert attributes by field.
	for name, fieldMap := range m {
		// Retrieve field.
		field := e.Holder.Field(index, name)
		if field == nil {
			return nil, ErrFieldNotFound
		}

		// Set attributes.
		if err := field.RowAttrStore().SetBulkAttrs(fieldMap); err != nil {
			return nil, err
		}
		field.Stats.Count("SetRowAttrs", 1, 1.0)
	}

	// Do not forward call if this is already being forwarded.
	if opt.Remote {
		return make([]interface{}, len(calls)), nil
	}

	// Execute on remote nodes in parallel.
	nodes := Nodes(e.Cluster.nodes).FilterID(e.Node.ID)
	resp := make(chan error, len(nodes))
	for _, node := range nodes {
		go func(node *Node) {
			_, err := e.remoteExec(ctx, node, index, &pql.Query{Calls: calls}, nil)
			resp <- err
		}(node)
	}

	// Return first error.
	for range nodes {
		if err := <-resp; err != nil {
			return nil, err
		}
	}

	// Return a set of nil responses to match the non-optimized return.
	return make([]interface{}, len(calls)), nil
}

// executeSetColumnAttrs executes a SetColumnAttrs() call.
func (e *executor) executeSetColumnAttrs(ctx context.Context, index string, c *pql.Call, opt *execOptions) error {
	// Retrieve index.
	idx := e.Holder.Index(index)
	if idx == nil {
		return ErrIndexNotFound
	}

	col, okCol, errCol := c.UintArg("_" + columnLabel)
	if errCol != nil || !okCol {
		return fmt.Errorf("reading SetColumnAttrs() col errs: %v found %v", errCol, okCol)
	}

	// Copy args and remove reserved fields.
	attrs := pql.CopyArgs(c.Args)
	delete(attrs, "_"+columnLabel)
	delete(attrs, "field")

	// Set attributes.
	if err := idx.ColumnAttrStore().SetAttrs(col, attrs); err != nil {
		return err
	}
	idx.Stats.Count("SetProfileAttrs", 1, 1.0)
	// Do not forward call if this is already being forwarded.
	if opt.Remote {
		return nil
	}

	// Execute on remote nodes in parallel.
	nodes := Nodes(e.Cluster.nodes).FilterID(e.Node.ID)
	resp := make(chan error, len(nodes))
	for _, node := range nodes {
		go func(node *Node) {
			_, err := e.remoteExec(ctx, node, index, &pql.Query{Calls: []*pql.Call{c}}, nil)
			resp <- err
		}(node)
	}

	// Return first error.
	for range nodes {
		if err := <-resp; err != nil {
			return err
		}
	}

	return nil
}

// remoteExec executes a PQL query remotely for a set of shards on a node.
func (e *executor) remoteExec(ctx context.Context, node *Node, index string, q *pql.Query, shards []uint64) (results []interface{}, err error) { // nolint: interfacer
	// Encode request object.
	pbreq := &QueryRequest{
		Query:  q.String(),
		Shards: shards,
		Remote: true,
	}

	pb, err := e.client.QueryNode(ctx, &node.URI, index, pbreq)
	if err != nil {
		return nil, err
	}

	return pb.Results, pb.Err
}

// shardsByNode returns a mapping of nodes to shards.
// Returns errShardUnavailable if a shard cannot be allocated to a node.
func (e *executor) shardsByNode(nodes []*Node, index string, shards []uint64) (map[*Node][]uint64, error) {
	m := make(map[*Node][]uint64)

loop:
	for _, shard := range shards {
		for _, node := range e.Cluster.shardNodes(index, shard) {
			if Nodes(nodes).Contains(node) {
				m[node] = append(m[node], shard)
				continue loop
			}
		}
		return nil, errShardUnavailable
	}
	return m, nil
}

// mapReduce maps and reduces data across the cluster.
//
// If a mapping of shards to a node fails then the shards are resplit across
// secondary nodes and retried. This continues to occur until all nodes are exhausted.
func (e *executor) mapReduce(ctx context.Context, index string, shards []uint64, c *pql.Call, opt *execOptions, mapFn mapFunc, reduceFn reduceFunc) (interface{}, error) {
	ch := make(chan mapResponse)

	// Wrap context with a cancel to kill goroutines on exit.
	ctx, cancel := context.WithCancel(ctx)
	defer cancel()

	// If this is the coordinating node then start with all nodes in the cluster.
	//
	// However, if this request is being sent from the coordinator then all
	// processing should be done locally so we start with just the local node.
	var nodes []*Node
	if !opt.Remote {
		nodes = Nodes(e.Cluster.nodes).Clone()
	} else {
		nodes = []*Node{e.Cluster.unprotectedNodeByID(e.Node.ID)}
	}

	// Start mapping across all primary owners.
	if err := e.mapper(ctx, ch, nodes, index, shards, c, opt, mapFn, reduceFn); err != nil {
		return nil, errors.Wrap(err, "starting mapper")
	}

	// Iterate over all map responses and reduce.
	var result interface{}
	var shardN int
	for {
		select {
		case <-ctx.Done():
			return nil, errors.Wrap(ctx.Err(), "context done")
		case resp := <-ch:
			// On error retry against remaining nodes. If an error returns then
			// the context will cancel and cause all open goroutines to return.

			if resp.err != nil {
				// Filter out unavailable nodes.
				nodes = Nodes(nodes).Filter(resp.node)

				// Begin mapper against secondary nodes.
				if err := e.mapper(ctx, ch, nodes, index, resp.shards, c, opt, mapFn, reduceFn); errors.Cause(err) == errShardUnavailable {
					return nil, resp.err
				} else if err != nil {
					return nil, errors.Wrap(err, "calling mapper")
				}
				continue
			}

			// Reduce value.
			result = reduceFn(result, resp.result)

			// If all shards have been processed then return.
			shardN += len(resp.shards)
			if shardN >= len(shards) {
				return result, nil
			}
		}
	}
}

func (e *executor) mapper(ctx context.Context, ch chan mapResponse, nodes []*Node, index string, shards []uint64, c *pql.Call, opt *execOptions, mapFn mapFunc, reduceFn reduceFunc) error {
	// Group shards together by nodes.
	m, err := e.shardsByNode(nodes, index, shards)
	if err != nil {
		return errors.Wrap(err, "shards by node")
	}

	// Execute each node in a separate goroutine.
	for n, nodeShards := range m {
		go func(n *Node, nodeShards []uint64) {
			resp := mapResponse{node: n, shards: nodeShards}

			// Send local shards to mapper, otherwise remote exec.
			if n.ID == e.Node.ID {
				resp.result, resp.err = e.mapperLocal(ctx, nodeShards, mapFn, reduceFn)
			} else if !opt.Remote {
				results, err := e.remoteExec(ctx, n, index, &pql.Query{Calls: []*pql.Call{c}}, nodeShards)
				if len(results) > 0 {
					resp.result = results[0]
				}
				resp.err = err
			}

			// Return response to the channel.
			select {
			case <-ctx.Done():
			case ch <- resp:
			}
		}(n, nodeShards)
	}

	return nil
}

// mapperLocal performs map & reduce entirely on the local node.
func (e *executor) mapperLocal(ctx context.Context, shards []uint64, mapFn mapFunc, reduceFn reduceFunc) (interface{}, error) {
	ch := make(chan mapResponse, len(shards))

	for _, shard := range shards {
		go func(shard uint64) {
			result, err := mapFn(shard)

			// Return response to the channel.
			select {
			case <-ctx.Done():
			case ch <- mapResponse{result: result, err: err}:
			}
		}(shard)
	}

	// Reduce results
	var maxShard int
	var result interface{}
	for {
		select {
		case <-ctx.Done():
			return nil, ctx.Err()
		case resp := <-ch:
			if resp.err != nil {
				return nil, resp.err
			}
			result = reduceFn(result, resp.result)
			maxShard++
		}

		// Exit once all shards are processed.
		if maxShard == len(shards) {
			return result, nil
		}
	}
}

var translateCallCol = map[string]struct{}{
	"Set":            {},
	"Clear":          {},
	"Row":            {},
	"SetColumnAttrs": {},
}

func (e *executor) translateCall(index string, idx *Index, c *pql.Call) error {
	var colKey, rowKey, fieldName string
<<<<<<< HEAD
	if _, ok := translateCallCol[c.Name]; ok {
=======
	switch c.Name {
	case "Set", "Clear", "Row", "Range":
>>>>>>> 2d81d85c
		// Positional args in new PQL syntax require special handling here.
		colKey = "_" + columnLabel
		fieldName, _ = c.FieldArg()
		rowKey = fieldName
	case "SetRowAttrs":
		// Positional args in new PQL syntax require special handling here.
		rowKey = "_" + rowLabel
		fieldName = callArgString(c, "_field")
	default:
		colKey = "col"
		fieldName = callArgString(c, "field")
		rowKey = "row"
	}
	// Translate column key.
	if idx.Keys() {
		if c.Args[colKey] != nil && !isString(c.Args[colKey]) {
			return errors.New("column value must be a string when index 'keys' option enabled")
		}
		if value := callArgString(c, colKey); value != "" {
			ids, err := e.TranslateStore.TranslateColumnsToUint64(index, []string{value})
			if err != nil {
				return err
			}
			c.Args[colKey] = ids[0]
		}
	} else {
		if isString(c.Args[colKey]) {
			return errors.New("string 'col' value not allowed unless index 'keys' option enabled")
		}
	}

	// Translate row key, if field is specified & key exists.
	if fieldName != "" {
		field := idx.Field(fieldName)
		if field == nil {
			// Instead of returning ErrFieldNotFound here,
			// we just return, and don't attempt the translation.
			// The assumption is that the non-existent field
			// will raise an error downstream when it's used.
			return nil
		}

		// Bool field keys do not use the translator because there
		// are only two possible values. Instead, they are handled
		// directly.
		if field.Type() == FieldTypeBool {
			boolVal, err := callArgBool(c, rowKey)
			if err != nil {
				return errors.Wrap(err, "getting bool key")
			}
			rowID := falseRowID
			if boolVal {
				rowID = trueRowID
			}
			c.Args[rowKey] = rowID
		} else if field.keys() {
			if c.Args[rowKey] != nil && !isString(c.Args[rowKey]) {
				return errors.New("row value must be a string when field 'keys' option enabled")
			}
			if value := callArgString(c, rowKey); value != "" {
				ids, err := e.TranslateStore.TranslateRowsToUint64(index, fieldName, []string{value})
				if err != nil {
					return err
				}
				c.Args[rowKey] = ids[0]
			}
		} else {
			if isString(c.Args[rowKey]) {
				return errors.New("string 'row' value not allowed unless field 'keys' option enabled")
			}
		}
	}

	// Translate child calls.
	for _, child := range c.Children {
		if err := e.translateCall(index, idx, child); err != nil {
			return err
		}
	}

	return nil
}

func (e *executor) translateResult(index string, idx *Index, call *pql.Call, result interface{}) (interface{}, error) {
	switch result := result.(type) {
	case *Row:
		if idx.Keys() {
			other := &Row{Attrs: result.Attrs}
			for _, segment := range result.Segments() {
				for _, col := range segment.Columns() {
					key, err := e.TranslateStore.TranslateColumnToString(index, col)
					if err != nil {
						return nil, err
					}
					other.Keys = append(other.Keys, key)
				}
			}
			return other, nil
		}

	case []Pair:
		if fieldName := callArgString(call, "_field"); fieldName != "" {
			field := idx.Field(fieldName)
			if field == nil {
				return nil, ErrFieldNotFound
			}
			if field.keys() {
				other := make([]Pair, len(result))
				for i := range result {
					key, err := e.TranslateStore.TranslateRowToString(index, fieldName, result[i].ID)
					if err != nil {
						return nil, err
					}
					other[i] = Pair{Key: key, Count: result[i].Count}
				}
				return other, nil
			}
		}
	}
	return result, nil
}

// errShardUnavailable is a marker error if no nodes are available.
var errShardUnavailable = errors.New("shard unavailable")

type mapFunc func(shard uint64) (interface{}, error)

type reduceFunc func(prev, v interface{}) interface{}

type mapResponse struct {
	node   *Node
	shards []uint64

	result interface{}
	err    error
}

// execOptions represents an execution context for a single Execute() call.
type execOptions struct {
	Remote          bool
	ExcludeRowAttrs bool
	ExcludeColumns  bool
	ColumnAttrs     bool
}

// hasOnlySetRowAttrs returns true if calls only contains SetRowAttrs() calls.
func hasOnlySetRowAttrs(calls []*pql.Call) bool {
	if len(calls) == 0 {
		return false
	}

	for _, call := range calls {
		if call.Name != "SetRowAttrs" {
			return false
		}
	}
	return true
}

func needsShards(calls []*pql.Call) bool {
	if len(calls) == 0 {
		return false
	}
	for _, call := range calls {
		switch call.Name {
		case "Clear", "Set", "SetRowAttrs", "SetColumnAttrs":
			continue
		case "Count", "TopN":
			return true
		// default catches Bitmap calls
		default:
			return true
		}
	}
	return false
}

// ValCount represents a grouping of sum & count for Sum() and Average() calls.
type ValCount struct {
	Val   int64 `json:"value"`
	Count int64 `json:"count"`
}

func (vc *ValCount) add(other ValCount) ValCount {
	return ValCount{
		Val:   vc.Val + other.Val,
		Count: vc.Count + other.Count,
	}
}

// smaller returns the smaller of the two ValCounts.
func (vc *ValCount) smaller(other ValCount) ValCount {
	if vc.Count == 0 || (other.Val < vc.Val && other.Count > 0) {
		return other
	}
	return ValCount{
		Val:   vc.Val,
		Count: vc.Count,
	}
}

// larger returns the larger of the two ValCounts.
func (vc *ValCount) larger(other ValCount) ValCount {
	if vc.Count == 0 || (other.Val > vc.Val && other.Count > 0) {
		return other
	}
	return ValCount{
		Val:   vc.Val,
		Count: vc.Count,
	}
}

func callArgBool(call *pql.Call, key string) (bool, error) {
	value, ok := call.Args[key]
	if !ok {
		return false, errors.New("missing bool argument")
	}
	b, ok := value.(bool)
	if !ok {
		return false, fmt.Errorf("invalid bool argument type: %T", value)
	}
	return b, nil
}

func callArgString(call *pql.Call, key string) string {
	value, ok := call.Args[key]
	if !ok {
		return ""
	}
	s, _ := value.(string)
	return s
}

func isString(v interface{}) bool {
	_, ok := v.(string)
	return ok
}<|MERGE_RESOLUTION|>--- conflicted
+++ resolved
@@ -1855,21 +1855,10 @@
 	}
 }
 
-var translateCallCol = map[string]struct{}{
-	"Set":            {},
-	"Clear":          {},
-	"Row":            {},
-	"SetColumnAttrs": {},
-}
-
 func (e *executor) translateCall(index string, idx *Index, c *pql.Call) error {
 	var colKey, rowKey, fieldName string
-<<<<<<< HEAD
-	if _, ok := translateCallCol[c.Name]; ok {
-=======
 	switch c.Name {
-	case "Set", "Clear", "Row", "Range":
->>>>>>> 2d81d85c
+	case "Set", "Clear", "Row", "Range", "SetColumnAttrs":
 		// Positional args in new PQL syntax require special handling here.
 		colKey = "_" + columnLabel
 		fieldName, _ = c.FieldArg()
