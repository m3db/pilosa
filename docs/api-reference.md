--- conflicted
+++ resolved
@@ -234,9 +234,6 @@
 {"success":true}
 ```
 
-<<<<<<< HEAD
-
-=======
 ### List all index schemas
 
 `GET /schema`
@@ -278,7 +275,6 @@
     ]
 }
 ```
->>>>>>> d127a83b
 
 ### Get version
 
