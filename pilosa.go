--- conflicted
+++ resolved
@@ -19,13 +19,10 @@
 	ErrFrameExists   = errors.New("frame already exists")
 	ErrFrameNotFound = errors.New("frame not found")
 
-<<<<<<< HEAD
 	// ErrFrameRequired is returned when no frame is specified.
 	ErrName = errors.New("name restricted to [a-z0-9_-.]")
 
 	// ErrFragmentNotFound is returned when a fragment does not exist.
-=======
->>>>>>> 4b99cfe3
 	ErrFragmentNotFound = errors.New("fragment not found")
 	ErrQueryRequired    = errors.New("query required")
 )
@@ -86,9 +83,8 @@
 
 // Restrict name using regex
 func ValidateName(name string) error {
-	expr := regexp.MustCompile(`^([a-z0-9._-]{2,64}$)`)
+	expr := regexp.MustCompile(`^([a-z0-9._-]{1,64}$)`)
 	validName := expr.FindStringSubmatchIndex(name)
-
 	if len(validName) == 0 {
 		return ErrName
 	}
