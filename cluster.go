// Copyright 2017 Pilosa Corp.
//
// Licensed under the Apache License, Version 2.0 (the "License");
// you may not use this file except in compliance with the License.
// You may obtain a copy of the License at
//
//     http://www.apache.org/licenses/LICENSE-2.0
//
// Unless required by applicable law or agreed to in writing, software
// distributed under the License is distributed on an "AS IS" BASIS,
// WITHOUT WARRANTIES OR CONDITIONS OF ANY KIND, either express or implied.
// See the License for the specific language governing permissions and
// limitations under the License.

package pilosa

import (
	"context"
	"encoding/binary"
	"errors"
	"fmt"
	"hash/fnv"
	"io"
	"io/ioutil"
	"log"
	"math/rand"
	"net/http"
	"os"
	"path/filepath"
	"sort"
	"sync"
	"time"

	"github.com/gogo/protobuf/proto"
	"github.com/pilosa/pilosa/internal"
)

const (
	// DefaultPartitionN is the default number of partitions in a cluster.
	DefaultPartitionN = 256

	// DefaultReplicaN is the default number of replicas per partition.
	DefaultReplicaN = 1

	// ClusterState represents the state returned in the /status endpoint.
	ClusterStateStarting = "STARTING"
	ClusterStateNormal   = "NORMAL"
	ClusterStateResizing = "RESIZING"

	// NodeState represents the state of a node during startup.
	NodeStateLoading = "LOADING"
	NodeStateReady   = "READY"

	// ResizeJob states.
	ResizeJobStateRunning = "RUNNING"
	// Final states.
	ResizeJobStateDone    = "DONE"
	ResizeJobStateAborted = "ABORTED"

	ResizeJobActionAdd    = "ADD"
	ResizeJobActionRemove = "REMOVE"
)

// Node represents a node in the cluster.
type Node struct {
	URI URI `json:"uri"`
}

// Nodes represents a list of nodes.
type Nodes []*Node

// Contains returns true if a node exists in the list.
func (a Nodes) Contains(n *Node) bool {
	for i := range a {
		if a[i] == n {
			return true
		}
	}
	return false
}

// ContainsURI returns true if host matches one of the node's uri.
func (a Nodes) ContainsURI(uri URI) bool {
	for _, n := range a {
		if n.URI == uri {
			return true
		}
	}
	return false
}

// Filter returns a new list of nodes with node removed.
func (a Nodes) Filter(n *Node) []*Node {
	other := make([]*Node, 0, len(a))
	for i := range a {
		if a[i] != n {
			other = append(other, a[i])
		}
	}
	return other
}

// FilterURI returns a new list of nodes with URI removed.
func (a Nodes) FilterURI(uri URI) []*Node {
	other := make([]*Node, 0, len(a))
	for _, node := range a {
		if node.URI != uri {
			other = append(other, node)
		}
	}
	return other
}

// URIs returns a list of all uris.
func (a Nodes) URIs() []URI {
	uris := make([]URI, len(a))
	for i, n := range a {
		uris[i] = n.URI
	}
	return uris
}

// Clone returns a shallow copy of nodes.
func (a Nodes) Clone() []*Node {
	other := make([]*Node, len(a))
	copy(other, a)
	return other
}

// ByHost implements sort.Interface for []Node based on
// the Host field.
type ByHost []*Node

func (h ByHost) Len() int           { return len(h) }
func (h ByHost) Swap(i, j int)      { h[i], h[j] = h[j], h[i] }
func (h ByHost) Less(i, j int) bool { return h[i].URI.String() < h[j].URI.String() }

// nodeAction represents a node that is joining or leaving the cluster.
type nodeAction struct {
	uri    URI
	action string
}

// Cluster represents a collection of nodes.
type Cluster struct {
	URI       URI
	Nodes     []*Node // TODO phase this out?
	MemberSet MemberSet

	// Hashing algorithm used to assign partitions to nodes.
	Hasher Hasher

	// The number of partitions in the cluster.
	PartitionN int

	// The number of replicas a partition has.
	ReplicaN int

	// Threshold for logging long-running queries
	LongQueryTime time.Duration

<<<<<<< HEAD
	// EventReceiver receives NodeEvents pertaining to node membership.
	EventReceiver EventReceiver

	// Data directory path.
	Path     string
	Topology *Topology

	// Required for cluster Resize.
	Static      bool // Static is primarily used for testing in a non-gossip environment.
	State       string
	Coordinator URI
	Holder      *Holder
	Broadcaster Broadcaster

	joiningLeavingNodes chan nodeAction

	// joining is held open until this node
	// receives ClusterStatus from the coordinator.
	joining chan struct{}
	joined  bool

	mu         sync.RWMutex
	jobs       map[int64]*ResizeJob
	currentJob *ResizeJob

	// Close management
	wg      sync.WaitGroup
	closing chan struct{}
	prefect SecurityManager

	// The writer for any logging.
	LogOutput io.Writer

	//
	RemoteClient *http.Client
=======
	// Maximum number of SetBit() or ClearBit() commands per request.
	MaxWritesPerRequest int
>>>>>>> 5af377e5
}

// NewCluster returns a new instance of Cluster with defaults.
func NewCluster() *Cluster {
	return &Cluster{
<<<<<<< HEAD
		Hasher:        &jmphasher{},
		PartitionN:    DefaultPartitionN,
		ReplicaN:      DefaultReplicaN,
		EventReceiver: NopEventReceiver,

		joiningLeavingNodes: make(chan nodeAction, 10), // buffered channel
		jobs:                make(map[int64]*ResizeJob),
		closing:             make(chan struct{}),
		joining:             make(chan struct{}),

		LogOutput: os.Stderr,
		prefect:   &NopSecurityManager{},
=======
		Hasher:              &jmphasher{},
		PartitionN:          DefaultPartitionN,
		ReplicaN:            DefaultReplicaN,
		MaxWritesPerRequest: DefaultMaxWritesPerRequest,
>>>>>>> 5af377e5
	}
}

// logger returns a logger for the cluster.
func (c *Cluster) logger() *log.Logger {
	return log.New(c.LogOutput, "", log.LstdFlags)
}

// IsCoordinator is true if this node is the coordinator.
func (c *Cluster) IsCoordinator() bool {
	return c.Static || c.Coordinator == c.URI
}

// SetCoordinator updates the Coordinator to new if it is
// currently old. Returns true if the Coordinator changed.
func (c *Cluster) SetCoordinator(oldURI, newURI URI) bool {
	if c.Coordinator == oldURI && oldURI != newURI {
		c.Coordinator = newURI
		return true
	}
	return false
}

// AddNode adds a node to the Cluster and updates and saves the
// new topology.
func (c *Cluster) AddNode(uri URI) error {

	// add to cluster
	_, added := c.addNodeBasicSorted(uri)
	if !added {
		return nil
	}

	// add to topology
	if c.Topology == nil {
		return fmt.Errorf("Cluster.Topology is nil")
	}
	if !c.Topology.AddURI(uri) {
		return nil
	}

	// save topology
	return c.saveTopology()
}

// RemoveNode removes a node from the Cluster and updates and saves the
// new topology.
func (c *Cluster) RemoveNode(uri URI) error {
	// remove from cluster
	removed := c.removeNodeBasicSorted(uri)
	if !removed {
		return nil
	}

	// remove from topology
	if c.Topology == nil {
		return fmt.Errorf("Cluster.Topology is nil")
	}
	if !c.Topology.RemoveURI(uri) {
		return nil
	}

	// save topology
	return c.saveTopology()
}

// NodeSet returns the list of uris in the cluster.
func (c *Cluster) NodeSet() []URI {
	return Nodes(c.Nodes).URIs()
}

func (c *Cluster) setState(state string) {
	// Ignore cases where the state hasn't changed.
	if state == c.State {
		return
	}

	c.logger().Printf("Change cluster state from %s to %s", c.State, state)

	var doCleanup bool

	switch state {
	case ClusterStateResizing:
		c.prefect.SetRestricted()
	case ClusterStateNormal:
		c.prefect.SetNormal()
		// Don't change routing for these states:
		// - ClusterStateStarting

		// If state is RESIZING -> NORMAL then run cleanup.
		if c.State == ClusterStateResizing {
			doCleanup = true
		}
	}

	c.State = state

	// TODO: consider NOT running cleanup on an active node that has
	// been removed.
	// It's safe to do a cleanup after state changes back to normal.
	if doCleanup {
		var cleaner HolderCleaner
		cleaner.URI = c.URI
		cleaner.Holder = c.Holder
		cleaner.Cluster = c
		cleaner.Closing = c.closing

		// Clean holder.
		if err := cleaner.CleanHolder(); err != nil {
			c.logger().Printf("holder clean error: err=%s", err)
		}
	}
}

func (c *Cluster) SetNodeState(state string) error {
	if c.IsCoordinator() {
		return c.ReceiveNodeState(c.URI, state)
	}

	// Send node state to coordinator.
	ns := &internal.NodeStateMessage{
		URI:   c.URI.Encode(),
		State: state,
	}

	c.logger().Printf("Sending State %s (%s)", state, c.Coordinator)
	if err := c.sendTo(c.Coordinator, ns); err != nil {
		return fmt.Errorf("sending node state error: err=%s", err)
	}

	return nil
}

// ReceiveNodeState set node state in Topology in order for the
// Coordinator to keep track of, during startup, which nodes have
// finished opening their Holder.
func (c *Cluster) ReceiveNodeState(uri URI, state string) error {

	c.logger().Printf("Receiving State %s (%s)", state, uri.String())
	if !c.IsCoordinator() {
		return nil
	}

	// This method is really only useful during initial startup.
	if c.State != ClusterStateStarting {
		return nil
	}

	c.Topology.nodeStates[uri] = state
	c.logger().Printf("Receiving State %s (%s)", state, uri)

	// Set cluster state to NORMAL.
	if c.haveTopologyAgreement() && c.allNodesReady() {
		c.logger().Printf("Broadcasting ClusterStateNormal")
		return c.setStateAndBroadcast(ClusterStateNormal)
	}

	return nil
}

// localNode is not being used.
//func (c *Cluster) localNode() *Node {
//	return c.NodeByURI(c.URI)
//}

// Status returns the internal ClusterStatus representation.
func (c *Cluster) Status() *internal.ClusterStatus {
	return &internal.ClusterStatus{
		State:   c.State,
		NodeSet: encodeURIs(c.NodeSet()),
	}
}

// NodeByURI returns a node reference by uri.
func (c *Cluster) NodeByURI(uri URI) *Node {
	for _, n := range c.Nodes {
		if n.URI == uri {
			return n
		}
	}
	return nil
}

// nodePositionByURI returns the position of the node in slice c.Nodes.
func (c *Cluster) nodePositionByURI(uri URI) int {
	for i, n := range c.Nodes {
		if n.URI == uri {
			return i
		}
	}
	return -1
}

// addNodeBasicSorted adds a node to the cluster, sorted by uri.
// Returns a pointer to the node and true if the node was added.
func (c *Cluster) addNodeBasicSorted(uri URI) (*Node, bool) {
	n := c.NodeByURI(uri)
	if n != nil {
		return n, false
	}

	n = &Node{URI: uri}
	c.Nodes = append(c.Nodes, n)

	// All hosts must be merged in the same order on all nodes in the cluster.
	sort.Sort(ByHost(c.Nodes))

	return n, true
}

// removeNodeBasicSorted removes a node from the cluster, maintaining
// the sort order. Returns true if the node was removed.
func (c *Cluster) removeNodeBasicSorted(uri URI) bool {
	i := c.nodePositionByURI(uri)
	if i < 0 {
		return false
	}

	copy(c.Nodes[i:], c.Nodes[i+1:])
	c.Nodes[len(c.Nodes)-1] = nil
	c.Nodes = c.Nodes[:len(c.Nodes)-1]

	return true
}

// frag is a struct of basic fragment information.
type frag struct {
	frame string
	view  string
	slice uint64
}

func fragsDiff(a, b []frag) []frag {
	m := make(map[frag]uint64)

	for _, y := range b {
		m[y]++
	}

	var ret []frag
	for _, x := range a {
		if m[x] > 0 {
			m[x]--
			continue
		}
		ret = append(ret, x)
	}

	return ret
}

type fragsByHost map[URI][]frag

func (a fragsByHost) add(b fragsByHost) fragsByHost {
	for k, v := range b {
		for _, vv := range v {
			a[k] = append(a[k], vv)
		}
	}
	return a
}

type viewsByFrame map[string][]string

func (a viewsByFrame) addView(frame, view string) {
	a[frame] = append(a[frame], view)
}

func (c *Cluster) fragsByHost(idx *Index) fragsByHost {
	// frameViews is a map of frame to slice of views.
	frameViews := make(viewsByFrame)
	inverseFrameViews := make(viewsByFrame)

	for _, frame := range idx.Frames() {
		for _, view := range frame.Views() {
			if IsInverseView(view.Name()) {
				inverseFrameViews.addView(frame.Name(), view.Name())
			} else {
				frameViews.addView(frame.Name(), view.Name())
			}
		}
	}

	std := c.fragCombos(idx.Name(), idx.MaxSlice(), frameViews)
	inv := c.fragCombos(idx.Name(), idx.MaxInverseSlice(), inverseFrameViews)
	return std.add(inv)
}

// fragCombos returns a map (by uri) of lists of fragments for a given index
// by creating every combination of frame/view specified in `frameViews` up to maxSlice.
func (c *Cluster) fragCombos(idx string, maxSlice uint64, frameViews viewsByFrame) fragsByHost {
	t := make(fragsByHost)
	for i := uint64(0); i <= maxSlice; i++ {
		nodes := c.FragmentNodes(idx, i)
		for _, n := range nodes {
			// for each frame/view combination:
			for frame, views := range frameViews {
				for _, view := range views {
					t[n.URI] = append(t[n.URI], frag{frame, view, i})
				}
			}
		}
	}
	return t
}

// diff compares c with another cluster and determines if a node is being
// added or removed. An error is returned for any case other than where
// exactly one node is added or removed.
func (c *Cluster) diff(other *Cluster) (action string, uri URI, err error) {
	lenFrom := len(c.Nodes)
	lenTo := len(other.Nodes)
	// Determine if a node is being added or removed.
	if lenFrom == lenTo {
		return action, uri, errors.New("clusters are the same size")
	}
	if lenFrom < lenTo {
		// Adding a node.
		if lenTo-lenFrom > 1 {
			return action, uri, errors.New("adding more than one node at a time is not supported")
		}
		action = ResizeJobActionAdd
		// Determine the URI that is being added.
		for _, n := range other.Nodes {
			if c.NodeByURI(n.URI) == nil {
				uri = n.URI
				break
			}
		}
	} else if lenFrom > lenTo {
		// Removing a node.
		if lenFrom-lenTo > 1 {
			return action, uri, errors.New("removing more than one node at a time is not supported")
		}
		action = ResizeJobActionRemove
		// Determine the URI that is being removed.
		for _, n := range c.Nodes {
			if other.NodeByURI(n.URI) == nil {
				uri = n.URI
				break
			}
		}
	}
	return action, uri, nil
}

// fragSources returns a list of ResizeSources - for each node in the `to` cluster -
// required to move from cluster `c` to cluster `to`.
func (c *Cluster) fragSources(to *Cluster, idx *Index) (map[URI][]*internal.ResizeSource, error) {
	m := make(map[URI][]*internal.ResizeSource)

	// Determine if a node is being added or removed.
	action, diffURI, err := c.diff(to)
	if err != nil {
		return nil, err
	}

	// Initialize the map with all the nodes in `to`.
	for _, n := range to.Nodes {
		m[n.URI] = nil
	}

	// If a node is being added, the source can be confined to the
	// primary fragments (i.e. no need to use replicas as source data).
	// In this case, source fragments can be based on a cluster with
	// replica = 1.
	// If a node is being removed, however, then it will most likely
	// require that a replica fragment be the source data.
	srcCluster := c
	if action == ResizeJobActionAdd && c.ReplicaN > 1 {
		srcCluster = NewCluster()
		srcCluster.Nodes = Nodes(c.Nodes).Clone()
		srcCluster.Hasher = c.Hasher
		srcCluster.PartitionN = c.PartitionN
		srcCluster.ReplicaN = 1
	}

	// Represents the fragment location for the from/to clusters.
	fFrags := c.fragsByHost(idx)
	tFrags := to.fragsByHost(idx)

	// srcFrags is the frag map based on a source cluster of replica = 1.
	srcFrags := srcCluster.fragsByHost(idx)

	// srcHostsByFrag is the inverse representation of srcFrags.
	srcHostsByFrag := make(map[frag]URI)
	for uri, frags := range srcFrags {
		// If a node is being removed, don't consider it as a source.
		if action == ResizeJobActionRemove && uri == diffURI {
			continue
		}
		for _, frag := range frags {
			srcHostsByFrag[frag] = uri
		}
	}

	// Get the frag diff for each host.
	diffs := make(fragsByHost)
	for host, frags := range tFrags {
		if _, ok := fFrags[host]; ok {
			diffs[host] = fragsDiff(frags, fFrags[host])
		} else {
			diffs[host] = frags
		}
	}

	// Get the ResizeSource for each diff.
	for host, diff := range diffs {
		m[host] = []*internal.ResizeSource{}
		for _, frag := range diff {
			// If there is no valid source URI for a fragment,
			// it likely means that the replica factor was not
			// high enough for the remaining nodes to contain
			// the fragment.
			srcHost, ok := srcHostsByFrag[frag]
			if !ok {
				return nil, errors.New("not enough data to perform resize")
			}

			src := &internal.ResizeSource{
				URI:   (srcHost).Encode(),
				Index: idx.Name(),
				Frame: frag.frame,
				View:  frag.view,
				Slice: frag.slice,
			}

			m[host] = append(m[host], src)
		}
	}

	return m, nil
}

// Partition returns the partition that a slice belongs to.
func (c *Cluster) Partition(index string, slice uint64) int {
	var buf [8]byte
	binary.BigEndian.PutUint64(buf[:], slice)

	// Hash the bytes and mod by partition count.
	h := fnv.New64a()
	h.Write([]byte(index))
	h.Write(buf[:])
	return int(h.Sum64() % uint64(c.PartitionN))
}

// FragmentNodes returns a list of nodes that own a fragment.
func (c *Cluster) FragmentNodes(index string, slice uint64) []*Node {
	return c.PartitionNodes(c.Partition(index, slice))
}

// OwnsFragment returns true if a host owns a fragment.
func (c *Cluster) OwnsFragment(uri URI, index string, slice uint64) bool {
	return Nodes(c.FragmentNodes(index, slice)).ContainsURI(uri)
}

// PartitionNodes returns a list of nodes that own a partition.
func (c *Cluster) PartitionNodes(partitionID int) []*Node {
	// Default replica count to between one and the number of nodes.
	// The replica count can be zero if there are no nodes.
	replicaN := c.ReplicaN
	if replicaN > len(c.Nodes) {
		replicaN = len(c.Nodes)
	} else if replicaN == 0 {
		replicaN = 1
	}

	// Determine primary owner node.
	nodeIndex := c.Hasher.Hash(uint64(partitionID), len(c.Nodes))

	// Collect nodes around the ring.
	nodes := make([]*Node, replicaN)
	for i := 0; i < replicaN; i++ {
		nodes[i] = c.Nodes[(nodeIndex+i)%len(c.Nodes)]
	}

	return nodes
}

// OwnsSlices finds the set of slices owned by the node per Index
func (c *Cluster) OwnsSlices(index string, maxSlice uint64, uri URI) []uint64 {
	var slices []uint64
	for i := uint64(0); i <= maxSlice; i++ {
		p := c.Partition(index, i)
		// Determine primary owner node.
		nodeIndex := c.Hasher.Hash(uint64(p), len(c.Nodes))
		if c.Nodes[nodeIndex].URI == uri {
			slices = append(slices, i)
		}
	}
	return slices
}

// ContainsSlices is like OwnsSlices, but it includes replicas.
func (c *Cluster) ContainsSlices(index string, maxSlice uint64, uri URI) []uint64 {
	var slices []uint64
	for i := uint64(0); i <= maxSlice; i++ {
		p := c.Partition(index, i)
		// Determine the nodes for partition.
		nodes := c.PartitionNodes(p)
		for _, node := range nodes {
			if node.URI == uri {
				slices = append(slices, i)
			}
		}
	}
	return slices
}

// Hasher represents an interface to hash integers into buckets.
type Hasher interface {
	// Hashes the key into a number between [0,N).
	Hash(key uint64, n int) int
}

// NewHasher returns a new instance of the default hasher.
func NewHasher() Hasher { return &jmphasher{} }

// jmphasher represents an implementation of jmphash. Implements Hasher.
type jmphasher struct{}

// Hash returns the integer hash for the given key.
func (h *jmphasher) Hash(key uint64, n int) int {
	b, j := int64(-1), int64(0)
	for j < int64(n) {
		b = j
		key = key*uint64(2862933555777941757) + 1
		j = int64(float64(b+1) * (float64(int64(1)<<31) / float64((key>>33)+1)))
	}
	return int(b)
}

func (c *Cluster) Open() error {
	// Cluster always comes up in state STARTING until cluster membership is determined.
	c.State = ClusterStateStarting

	// Load topology file if it exists.
	if err := c.loadTopology(); err != nil {
		return fmt.Errorf("load topology: %v", err)
	}

	// Only the coordinator needs to consider the .topology file.
	if c.IsCoordinator() {
		err := c.considerTopology()
		if err != nil {
			return fmt.Errorf("considerTopology: %v", err)
		}
	}

	// Add the local node to the cluster.
	c.AddNode(c.URI)

	// Start the EventReceiver.
	if err := c.EventReceiver.Start(c); err != nil {
		return fmt.Errorf("starting EventReceiver: %v", err)
	}

	// Open MemberSet communication.
	if err := c.MemberSet.Open(); err != nil {
		return fmt.Errorf("opening MemberSet: %v", err)
	}

	// If not coordinator then wait for ClusterStatus from coordinator.
	if !c.IsCoordinator() {
		c.logger().Printf("wait for joining to complete")
		<-c.joining
	}

	return nil
}

func (c *Cluster) Close() error {
	// Notify goroutines of closing and wait for completion.
	close(c.closing)
	c.wg.Wait()

	return nil
}

func (c *Cluster) MarkAsJoined() {
	if !c.joined {
		c.joined = true
		close(c.joining)
	}
}

func (c *Cluster) needTopologyAgreement() bool {
	return c.State == ClusterStateStarting && !URISlicesAreEqual(c.Topology.NodeSet, c.NodeSet())
}

func (c *Cluster) haveTopologyAgreement() bool {
	if c.Static {
		return true
	}
	return URISlicesAreEqual(c.Topology.NodeSet, c.NodeSet())
}

func (c *Cluster) allNodesReady() bool {
	if c.Static {
		return true
	}
	for _, uri := range c.Topology.NodeSet {
		if c.Topology.nodeStates[uri] != NodeStateReady {
			return false
		}
	}
	return true
}

func (c *Cluster) handleNodeAction(nodeAction nodeAction) error {
	j, err := c.generateResizeJob(nodeAction)
	if err != nil {
		return err
	}

	// Run the job.
	err = j.Run()
	if err != nil {
		return err
	}

	// Wait for the ResizeJob to finish or be aborted.
	jobResult := <-j.result
	switch jobResult {
	case ResizeJobStateDone:
		if err := c.CompleteCurrentJob(ResizeJobStateDone); err != nil {
			return err
		}
		// Add/remove uri to/from the cluster.
		if j.action == ResizeJobActionRemove {
			return c.RemoveNode(nodeAction.uri)
		} else if j.action == ResizeJobActionAdd {
			return c.AddNode(nodeAction.uri)
		}
	case ResizeJobStateAborted:
		if err := c.CompleteCurrentJob(ResizeJobStateAborted); err != nil {
			return err
		}
	}
	return nil
}

func (c *Cluster) setStateAndBroadcast(state string) error {
	c.setState(state)
	// Broadcast cluster status changes to the cluster.
	return c.Broadcaster.SendSync(c.Status())
}

func (c *Cluster) sendTo(to URI, msg proto.Message) error {
	node := &Node{URI: to}
	if err := c.Broadcaster.SendTo(node, msg); err != nil {
		return err
	}
	return nil
}

// ListenForJoins handles cluster-resize events.
func (c *Cluster) ListenForJoins() {
	c.wg.Add(1)
	go func() { defer c.wg.Done(); c.listenForJoins() }()
}

func (c *Cluster) listenForJoins() {
	var uriJoined bool

	for {

		// Handle all pending joins before changing state back to NORMAL.
		select {
		case nodeAction := <-c.joiningLeavingNodes:
			err := c.handleNodeAction(nodeAction)
			if err != nil {
				c.logger().Printf("handleNodeAction error: err=%s", err)
				continue
			}
			uriJoined = true
			continue
		default:
		}

		// Only change state to NORMAL if we have successfully added at least one host.
		if uriJoined {
			// Put the cluster back to state NORMAL and broadcast.
			if err := c.setStateAndBroadcast(ClusterStateNormal); err != nil {
				c.logger().Printf("setStateAndBroadcast error: err=%s", err)
			}
		}

		// Wait for a joining host or a close.
		select {
		case <-c.closing:
			return
		case nodeAction := <-c.joiningLeavingNodes:
			err := c.handleNodeAction(nodeAction)
			if err != nil {
				c.logger().Printf("handleNodeAction error: err=%s", err)
				continue
			}
			uriJoined = true
			continue
		}
	}
}

// generateResizeJob creates a new ResizeJob based on the new node being
// added/removed. It also saves a reference to the ResizeJob in the `jobs` map
// for future lookup by JobID.
func (c *Cluster) generateResizeJob(nodeAction nodeAction) (*ResizeJob, error) {
	c.logger().Printf("generateResizeJob: %v", nodeAction)
	c.mu.Lock()
	defer c.mu.Unlock()

	j, err := c.generateResizeJobByAction(nodeAction)
	if err != nil {
		return nil, err
	}
	c.logger().Printf("generated ResizeJob: %d", j.ID)

	// Save job in jobs map for future reference.
	c.jobs[j.ID] = j

	// Set job as currentJob.
	if c.currentJob != nil {
		return nil, fmt.Errorf("there is currently a resize job running")
	}
	c.currentJob = j

	return j, nil
}

// generateResizeJobByAction returns a ResizeJob with instructions based on
// the difference between Cluster and a new Cluster with/without uri.
// Broadcaster is associated to the ResizeJob here for use in broadcasting
// the resize instructions to other nodes in the cluster.
func (c *Cluster) generateResizeJobByAction(nodeAction nodeAction) (*ResizeJob, error) {

	j := NewResizeJob(Nodes(c.Nodes).URIs(), nodeAction.uri, nodeAction.action)
	j.Broadcaster = c.Broadcaster

	// toCluster is a clone of Cluster with the new node added/removed for comparison.
	toCluster := NewCluster()
	toCluster.Nodes = Nodes(c.Nodes).Clone()
	toCluster.Hasher = c.Hasher
	toCluster.PartitionN = c.PartitionN
	toCluster.ReplicaN = c.ReplicaN
	if nodeAction.action == ResizeJobActionRemove {
		toCluster.removeNodeBasicSorted(nodeAction.uri)
	} else if nodeAction.action == ResizeJobActionAdd {
		toCluster.addNodeBasicSorted(nodeAction.uri)
	}

	pbSchema := c.Holder.EncodeSchema()

	// multiIndex is a map of sources initialized with all the nodes in toCluster.
	multiIndex := make(map[URI][]*internal.ResizeSource)

	for _, n := range toCluster.Nodes {
		multiIndex[n.URI] = nil
	}

	// Add to multiIndex the instructions for each index.
	for _, idx := range c.Holder.Indexes() {
		fragSources, err := c.fragSources(toCluster, idx)
		if err != nil {
			return nil, err
		}

		for u, sources := range fragSources {
			for _, src := range sources {
				multiIndex[u] = append(multiIndex[u], src)
			}
		}
	}

	for u, sources := range multiIndex {
		// If a host doesn't need to request data, mark it as complete.
		if len(sources) == 0 {
			j.URIs[u] = true
			continue
		}
		instr := &internal.ResizeInstruction{
			JobID:       j.ID,
			URI:         u.Encode(),
			Coordinator: encodeURI(c.Coordinator),
			Sources:     sources,
			Schema:      pbSchema, // Include the schema to ensure it's in sync on the receiving node.
		}
		j.Instructions = append(j.Instructions, instr)
	}

	return j, nil
}

// CompleteCurrentJob sets the state of the current ResizeJob
// then removes the pointer to currentJob.
func (c *Cluster) CompleteCurrentJob(state string) error {
	c.mu.Lock()
	defer c.mu.Unlock()
	if c.currentJob == nil {
		return fmt.Errorf("no resize job currently running")
	}
	c.currentJob.SetState(state)
	c.currentJob = nil
	return nil
}

// FollowResizeInstruction is run by any node that receives a ResizeInstruction.
func (c *Cluster) FollowResizeInstruction(instr *internal.ResizeInstruction) error {
	go func() {

		// Make sure the holder has opened.
		<-c.Holder.opened

		// Prepare the return message.
		complete := &internal.ResizeInstructionComplete{
			JobID: instr.JobID,
			URI:   instr.URI,
			Error: "",
		}

		// Stop processing on any error.
		if err := func() error {

			// Sync the schema received in the resize instruction.
			if err := c.Holder.ApplySchema(instr.Schema); err != nil {
				return err
			}

			// Create a client for calling remote nodes.
			client := NewInternalHTTPClientFromURI(&c.URI, c.RemoteClient) // TODO: ClientOptions

			// Request each source file in ResizeSources.
			for _, src := range instr.Sources {
				c.logger().Printf("\n**** Get slice %d for index %s from host %s ****\n\n", src.Slice, src.Index, src.URI)

				srcURI := decodeURI(src.URI)

				// Retrieve frame.
				f := c.Holder.Frame(src.Index, src.Frame)
				if f == nil {
					return ErrFrameNotFound
				}

				// Create view.
				v, err := f.CreateViewIfNotExists(src.View)
				if err != nil {
					return err
				}

				// Create the local fragment.
				frag, err := v.CreateFragmentIfNotExists(src.Slice)
				if err != nil {
					return err
				}

				// Stream slice from remote node.
				rd, err := client.RetrieveSliceFromURI(context.Background(), src.Index, src.Frame, src.View, src.Slice, srcURI)
				if err != nil {
					return err
				} else if rd == nil {
					return fmt.Errorf("slice %v doesn't exist on host: %s", src.Slice, src.URI)
				}

				// Write to local frame and always close reader.
				if err := func() error {
					defer rd.Close()
					if _, err := frag.ReadFrom(rd); err != nil {
						return err
					}
					return nil
				}(); err != nil {
					return err
				}
			}
			return nil
		}(); err != nil {
			complete.Error = err.Error()
		}

		if err := c.sendTo(decodeURI(instr.Coordinator), complete); err != nil {
			c.logger().Printf("sending resizeInstructionComplete error: err=%s", err)
		}
	}()
	return nil
}

func (c *Cluster) MarkResizeInstructionComplete(complete *internal.ResizeInstructionComplete) error {

	j := c.Job(complete.JobID)

	// Abort the job if an error exists in the complete object.
	if complete.Error != "" {
		j.result <- ResizeJobStateAborted
		return errors.New(complete.Error)
	}

	j.mu.Lock()
	defer j.mu.Unlock()

	if j.isComplete() {
		return fmt.Errorf("ResizeJob %d is no longer running", j.ID)
	}

	uri := decodeURI(complete.URI)

	// Mark host complete.
	j.URIs[uri] = true

	if !j.urisArePending() {
		j.result <- ResizeJobStateDone
	}

	return nil
}

// Job returns a ResizeJob by id.
func (c *Cluster) Job(id int64) *ResizeJob {
	c.mu.RLock()
	defer c.mu.RUnlock()
	return c.job(id)
}

func (c *Cluster) job(id int64) *ResizeJob { return c.jobs[id] }

type ResizeJob struct {
	ID           int64
	URIs         map[URI]bool
	Instructions []*internal.ResizeInstruction
	Broadcaster  Broadcaster

	action string
	result chan string

	mu    sync.RWMutex
	state string

	// The writer for any logging.
	LogOutput io.Writer
}

// logger returns a logger for the resize job.
func (j *ResizeJob) logger() *log.Logger {
	return log.New(j.LogOutput, "", log.LstdFlags)
}

// NewResizeJob returns a new instance of ResizeJob.
func NewResizeJob(existingURIs []URI, uri URI, action string) *ResizeJob {

	// Build a map of uris to track their resize status.
	// The value for a node will be set to true after that node
	// has indicated that it has completed all resize instructions.
	uris := make(map[URI]bool)

	if action == ResizeJobActionRemove {
		for _, u := range existingURIs {
			// Exclude the removed node from the map.
			if u == uri {
				continue
			}
			uris[u] = false
		}
	} else if action == ResizeJobActionAdd {
		for _, u := range existingURIs {
			uris[u] = false
		}
		// Include the added node in the map for tracking.
		uris[uri] = false
	}

	return &ResizeJob{
		ID:        rand.Int63(),
		URIs:      uris,
		action:    action,
		result:    make(chan string),
		LogOutput: os.Stderr,
	}
}

func (j *ResizeJob) State() string {
	j.mu.RLock()
	defer j.mu.RUnlock()
	return j.state
}

func (j *ResizeJob) SetState(state string) {
	j.mu.Lock()
	j.setState(state)
	j.mu.Unlock()
}

func (j *ResizeJob) setState(state string) {
	if j.state == "" || j.state == ResizeJobStateRunning {
		j.state = state
	}
}

// Run distributes ResizeInstructions.
func (j *ResizeJob) Run() error {
	// Set job state to RUNNING.
	j.SetState(ResizeJobStateRunning)

	// Job can be considered done in the case where it doesn't require any action.
	if !j.urisArePending() {
		j.result <- ResizeJobStateDone
		return nil
	}

	err := j.distributeResizeInstructions()
	if err != nil {
		j.result <- ResizeJobStateAborted
		return err
	}
	return nil
}

// isComplete return true if the job is any one of several completion states.
func (j *ResizeJob) isComplete() bool {
	switch j.state {
	case ResizeJobStateDone, ResizeJobStateAborted:
		return true
	default:
		return false
	}
}

// urisArePending returns true if any uri is still working on the resize.
func (j *ResizeJob) urisArePending() bool {
	for _, complete := range j.URIs {
		if !complete {
			return true
		}
	}
	return false
}

func (j *ResizeJob) distributeResizeInstructions() error {
	j.logger().Printf("distributeResizeInstructions for job %d", j.ID)
	// Loop through the ResizeInstructions in ResizeJob and send to each host.
	for _, instr := range j.Instructions {
		// Because the node may not be in the cluster yet, create
		// a dummy node object to use in the SendTo() method.
		node := &Node{
			URI: decodeURI(instr.URI),
		}
		j.logger().Printf("send resize instructions: %v", instr)
		if err := j.Broadcaster.SendTo(node, instr); err != nil {
			return err
		}
	}
	return nil
}

type NodeSet []URI

func (n NodeSet) Len() int           { return len(n) }
func (n NodeSet) Swap(i, j int)      { n[i], n[j] = n[j], n[i] }
func (n NodeSet) Less(i, j int) bool { return n[i].String() < n[j].String() }

func (u NodeSet) ToHostPortStrings() []string {
	other := make([]string, 0, len(u))
	for _, uri := range u {
		other = append(other, uri.HostPort())
	}
	return other
}

func (u NodeSet) ToStrings() []string {
	other := make([]string, 0, len(u))
	for _, uri := range u {
		other = append(other, uri.String())
	}
	return other
}

// ContainsURI returns true if uri matches one of the nodesets's uris.
func (n NodeSet) ContainsURI(uri URI) bool {
	for _, nuri := range n {
		if nuri == uri {
			return true
		}
	}
	return false
}

// Topology represents the list of hosts in the cluster.
type Topology struct {
	mu      sync.RWMutex
	NodeSet []URI

	// nodeStates holds the state of each node according to
	// the coordinator. Used during startup and data load.
	nodeStates map[URI]string
}

func NewTopology() *Topology {
	return &Topology{
		nodeStates: make(map[URI]string),
	}
}

// ContainsURI returns true if uri matches one of the topology's uris.
func (t *Topology) ContainsURI(uri URI) bool {
	t.mu.RLock()
	defer t.mu.RUnlock()
	return t.containsURI(uri)
}

func (t *Topology) containsURI(uri URI) bool {
	return NodeSet(t.NodeSet).ContainsURI(uri)
}

func (t *Topology) positionByURI(uri URI) int {
	for i, turi := range t.NodeSet {
		if turi == uri {
			return i
		}
	}
	return -1
}

// AddURI adds the uri to the topology and returns true if added.
func (t *Topology) AddURI(uri URI) bool {
	t.mu.Lock()
	defer t.mu.Unlock()
	if t.containsURI(uri) {
		return false
	}
	t.NodeSet = append(t.NodeSet, uri)

	sort.Slice(t.NodeSet,
		func(i, j int) bool {
			return t.NodeSet[i].String() < t.NodeSet[j].String()
		})

	return true
}

// RemoveURI removes the uri from the topology and returns true if removed.
func (t *Topology) RemoveURI(uri URI) bool {
	t.mu.Lock()
	defer t.mu.Unlock()

	i := t.positionByURI(uri)
	if i < 0 {
		return false
	}

	copy(t.NodeSet[i:], t.NodeSet[i+1:])
	t.NodeSet[len(t.NodeSet)-1] = URI{}
	t.NodeSet = t.NodeSet[:len(t.NodeSet)-1]

	return true
}

// Encode converts t into its internal representation.
func (t *Topology) Encode() *internal.Topology {
	return encodeTopology(t)
}

// loadTopology reads the topology for the node.
func (c *Cluster) loadTopology() error {
	buf, err := ioutil.ReadFile(filepath.Join(c.Path, ".topology"))
	if os.IsNotExist(err) {
		c.Topology = NewTopology()
		return nil
	} else if err != nil {
		return err
	}

	var pb internal.Topology
	if err := proto.Unmarshal(buf, &pb); err != nil {
		return err
	}
	top, err := decodeTopology(&pb)
	if err != nil {
		return err
	}
	c.Topology = top

	return nil
}

// saveTopology writes the current topology to disk.
func (c *Cluster) saveTopology() error {

	if err := os.MkdirAll(c.Path, 0777); err != nil {
		return err
	}

	if buf, err := proto.Marshal(encodeTopology(c.Topology)); err != nil {
		return err
	} else if err := ioutil.WriteFile(filepath.Join(c.Path, ".topology"), buf, 0666); err != nil {
		return err
	}
	return nil
}

func encodeTopology(topology *Topology) *internal.Topology {
	if topology == nil {
		return nil
	}
	return &internal.Topology{
		NodeSet: encodeURIs(topology.NodeSet),
	}
}

func decodeTopology(topology *internal.Topology) (*Topology, error) {
	if topology == nil {
		return nil, nil
	}

	t := NewTopology()
	t.NodeSet = decodeURIs(topology.NodeSet)
	sort.Slice(t.NodeSet,
		func(i, j int) bool {
			return t.NodeSet[i].String() < t.NodeSet[j].String()
		})

	return t, nil
}

func (c *Cluster) considerTopology() error {
	if c.Static {
		return nil
	}

	// If there is no .topology file, it's safe to proceed.
	if len(c.Topology.NodeSet) == 0 {
		return nil
	}

	// The local node (coordinator) must be in the .topology.
	if !c.Topology.ContainsURI(c.Coordinator) {
		return fmt.Errorf("coordinator %s is not in topology: %v", c.Coordinator, c.Topology.NodeSet)
	}

	// If local node is the only thing in .topology, continue.
	//if len(c.Topology.NodeSet) == 1 {
	//	return nil
	//}

	// Keep the cluster in state "STARTING" until hearing from all nodes.
	// Topology contains 2+ hosts.
	return nil
}

// ReceiveEvent represents an implementation of EventHandler.
func (c *Cluster) ReceiveEvent(e *NodeEvent) error {
	// Ignore events sent from this node.
	if e.URI == c.URI {
		return nil
	}

	switch e.Event {
	case NodeJoin:
		// Ignore the event if this is not the coordinator.
		if !c.IsCoordinator() {
			return nil
		}
		return c.nodeJoin(e.URI)
	case NodeLeave:
		// Automatic nodeLeave is intentionally not implemented.
	case NodeUpdate:
		// NodeUpdate is intentionally not implemented.
	}

	return nil
}

func (c *Cluster) nodeJoin(uri URI) error {
	if c.needTopologyAgreement() {
		// A host that is not part of the topology can't be added to the STARTING cluster.
		if !c.Topology.ContainsURI(uri) {
			err := fmt.Sprintf("host is not in topology: %v", uri)
			c.logger().Print(err)
			return errors.New(err)
		}

		if err := c.AddNode(uri); err != nil {
			return err
		}

		// Only change to normal if there is no existing data. Otherwise,
		// the coordinator needs to wait to receive READY messages (nodeStates)
		// from remote nodes before setting the cluster to state NORMAL.
		if !c.Holder.HasData() {
			// If the result of the previous AddNode completed the joining of nodes
			// in the topology, then change the state to NORMAL.
			if c.haveTopologyAgreement() {
				return c.setStateAndBroadcast(ClusterStateNormal)
			}
			return nil
		}

		if c.haveTopologyAgreement() && c.allNodesReady() {
			return c.setStateAndBroadcast(ClusterStateNormal)
		} else {
			// Send the status to the remote node. This lets the remote node
			// know that it can proceed with opening its Holder.
			return c.sendTo(uri, c.Status())
		}

		return nil
	}

	// Don't do anything else if the cluster already contains the node.
	if c.NodeByURI(uri) != nil {
		return nil
	}

	// If the holder does not yet contain data, go ahead and add the node.
	if !c.Holder.HasData() {
		if err := c.AddNode(uri); err != nil {
			return err
		}
		return c.setStateAndBroadcast(ClusterStateNormal)
	}

	// If the cluster has data, we need to change to RESIZING and
	// kick off the resizing process.
	if err := c.setStateAndBroadcast(ClusterStateResizing); err != nil {
		return err
	}
	c.joiningLeavingNodes <- nodeAction{uri, ResizeJobActionAdd}

	return nil
}

// NodeLeave initiates the removal of a node from the cluster.
func (c *Cluster) NodeLeave(uri URI) error {
	// Refuse the request if this is not the coordinator.
	if !c.IsCoordinator() {
		return fmt.Errorf("Node removal requests are only valid on the Coordinator node: %s", c.Coordinator)
	}

	if c.State != ClusterStateNormal {
		return fmt.Errorf("Cluster must be in state %s to remove a node. Current state: %s", ClusterStateNormal, c.State)
	}

	return c.nodeLeave(uri)
}

func (c *Cluster) nodeLeave(uri URI) error {
	// Don't do anything else if the cluster doesn't contain the node.
	if c.NodeByURI(uri) == nil {
		return nil
	}

	// If the holder does not yet contain data, go ahead and remove the node.
	if !c.Holder.HasData() {
		if err := c.RemoveNode(uri); err != nil {
			return err
		}
		return c.setStateAndBroadcast(ClusterStateNormal)
	}

	// If the cluster has data then change state to RESIZING and
	// kick off the resizing process.
	if err := c.setStateAndBroadcast(ClusterStateResizing); err != nil {
		return err
	}
	c.joiningLeavingNodes <- nodeAction{uri, ResizeJobActionRemove}

	return nil
}

func (c *Cluster) MergeClusterStatus(cs *internal.ClusterStatus) error {
	// Ignore status updates from self (coordinator).
	if c.IsCoordinator() {
		return nil
	}

	officialURIs := decodeURIs(cs.NodeSet)

	// Add all nodes from the coordinator.
	for _, uri := range officialURIs {
		if err := c.AddNode(uri); err != nil {
			return err
		}
	}

	// Remove any nodes not specified by the coordinator.
	for _, uri := range c.NodeSet() {
		if NodeSet(officialURIs).ContainsURI(uri) {
			continue
		}
		if err := c.RemoveNode(uri); err != nil {
			return err
		}
	}

	c.setState(cs.State)

	return nil
}<|MERGE_RESOLUTION|>--- conflicted
+++ resolved
@@ -159,7 +159,9 @@
 	// Threshold for logging long-running queries
 	LongQueryTime time.Duration
 
-<<<<<<< HEAD
+	// Maximum number of SetBit() or ClearBit() commands per request.
+	MaxWritesPerRequest int
+
 	// EventReceiver receives NodeEvents pertaining to node membership.
 	EventReceiver EventReceiver
 
@@ -195,20 +197,16 @@
 
 	//
 	RemoteClient *http.Client
-=======
-	// Maximum number of SetBit() or ClearBit() commands per request.
-	MaxWritesPerRequest int
->>>>>>> 5af377e5
 }
 
 // NewCluster returns a new instance of Cluster with defaults.
 func NewCluster() *Cluster {
 	return &Cluster{
-<<<<<<< HEAD
-		Hasher:        &jmphasher{},
-		PartitionN:    DefaultPartitionN,
-		ReplicaN:      DefaultReplicaN,
-		EventReceiver: NopEventReceiver,
+		Hasher:              &jmphasher{},
+		PartitionN:          DefaultPartitionN,
+		ReplicaN:            DefaultReplicaN,
+		MaxWritesPerRequest: DefaultMaxWritesPerRequest,
+		EventReceiver:       NopEventReceiver,
 
 		joiningLeavingNodes: make(chan nodeAction, 10), // buffered channel
 		jobs:                make(map[int64]*ResizeJob),
@@ -217,12 +215,6 @@
 
 		LogOutput: os.Stderr,
 		prefect:   &NopSecurityManager{},
-=======
-		Hasher:              &jmphasher{},
-		PartitionN:          DefaultPartitionN,
-		ReplicaN:            DefaultReplicaN,
-		MaxWritesPerRequest: DefaultMaxWritesPerRequest,
->>>>>>> 5af377e5
 	}
 }
 
