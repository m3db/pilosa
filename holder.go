// Copyright 2017 Pilosa Corp.
//
// Licensed under the Apache License, Version 2.0 (the "License");
// you may not use this file except in compliance with the License.
// You may obtain a copy of the License at
//
//     http://www.apache.org/licenses/LICENSE-2.0
//
// Unless required by applicable law or agreed to in writing, software
// distributed under the License is distributed on an "AS IS" BASIS,
// WITHOUT WARRANTIES OR CONDITIONS OF ANY KIND, either express or implied.
// See the License for the specific language governing permissions and
// limitations under the License.

package pilosa

import (
	"context"
	"fmt"
	"io/ioutil"
	"os"
	"path"
	"path/filepath"
	"sort"
	"strings"
	"sync"
	"syscall"
	"time"

	"github.com/pkg/errors"
	uuid "github.com/satori/go.uuid"
)

const (
	// defaultCacheFlushInterval is the default value for Fragment.CacheFlushInterval.
	defaultCacheFlushInterval = 1 * time.Minute

	// fileLimit is the maximum open file limit (ulimit -n) to automatically set.
	fileLimit = 262144 // (512^2)
)

// Holder represents a container for indexes.
type Holder struct {
	mu sync.RWMutex

	// Indexes by name.
	indexes map[string]*Index

	// opened channel is closed once Open() completes.
	opened chan struct{}

	broadcaster broadcaster

	NewAttrStore func(string) AttrStore

	// Close management
	wg      sync.WaitGroup
	closing chan struct{}

	// Stats
	Stats StatsClient

	// Data directory path.
	Path string

	// The interval at which the cached row ids are persisted to disk.
	cacheFlushInterval time.Duration

	Logger Logger
}

// NewHolder returns a new instance of Holder.
func NewHolder() *Holder {
	return &Holder{
		indexes: make(map[string]*Index),
		closing: make(chan struct{}),

		opened: make(chan struct{}),

		broadcaster: NopBroadcaster,
		Stats:       NopStatsClient,

		NewAttrStore: newNopAttrStore,

		cacheFlushInterval: defaultCacheFlushInterval,

		Logger: NopLogger,
	}
}

// Open initializes the root data directory for the holder.
func (h *Holder) Open() error {
	h.setFileLimit()

	h.Logger.Printf("open holder path: %s", h.Path)
	if err := os.MkdirAll(h.Path, 0777); err != nil {
		return errors.Wrap(err, "creating directory")
	}

	// Open path to read all index directories.
	f, err := os.Open(h.Path)
	if err != nil {
		return errors.Wrap(err, "opening directory")
	}
	defer f.Close()

	fis, err := f.Readdir(0)
	if err != nil {
		return errors.Wrap(err, "reading directory")
	}

	for _, fi := range fis {
		// Skip files or hidden directories.
		if !fi.IsDir() || strings.HasPrefix(fi.Name(), ".") {
			continue
		}

		h.Logger.Printf("opening index: %s", filepath.Base(fi.Name()))

		index, err := h.newIndex(h.IndexPath(filepath.Base(fi.Name())), filepath.Base(fi.Name()))
		if errors.Cause(err) == ErrName {
			h.Logger.Printf("ERROR opening index: %s, err=%s", fi.Name(), err)
			continue
		} else if err != nil {
			return errors.Wrap(err, "opening index")
		}
		if err := index.Open(); err != nil {
			if err == ErrName {
				h.Logger.Printf("ERROR opening index: %s, err=%s", index.Name(), err)
				continue
			}
			return fmt.Errorf("open index: name=%s, err=%s", index.Name(), err)
		}
		h.mu.Lock()
		h.indexes[index.Name()] = index
		h.mu.Unlock()
	}
	h.Logger.Printf("open holder: complete")

	// Periodically flush cache.
	h.wg.Add(1)
	go func() { defer h.wg.Done(); h.monitorCacheFlush() }()

	h.Stats.Open()

	close(h.opened)
	return nil
}

// Close closes all open fragments.
func (h *Holder) Close() error {
	h.Stats.Close()

	// Notify goroutines of closing and wait for completion.
	close(h.closing)
	h.wg.Wait()

	for _, index := range h.indexes {
		if err := index.Close(); err != nil {
			return errors.Wrap(err, "closing index")
		}
	}
	return nil
}

// HasData returns true if Holder contains at least one index.
// This is used to determine if the rebalancing of data is necessary
// when a node joins the cluster.
func (h *Holder) HasData() (bool, error) {
	h.mu.Lock()
	defer h.mu.Unlock()
	if len(h.indexes) > 0 {
		return true, nil
	}
	// Open path to read all index directories.
	if _, err := os.Stat(h.Path); os.IsNotExist(err) {
		return false, nil
	} else if err != nil {
		return false, errors.Wrap(err, "statting data dir")
	}

	f, err := os.Open(h.Path)
	if err != nil {
		return false, errors.Wrap(err, "opening data dir")
	}
	defer f.Close()

	fis, err := f.Readdir(0)
	if err != nil {
		return false, errors.Wrap(err, "reading data dir")
	}

	for _, fi := range fis {
		if !fi.IsDir() {
			continue
		}
		return true, nil
	}
	return false, nil
}

// maxShards returns MaxShard map for all indexes.
func (h *Holder) maxShards() map[string]uint64 {
	a := make(map[string]uint64)
	for _, index := range h.Indexes() {
		a[index.Name()] = index.maxShard()
	}
	return a
}

// Schema returns schema information for all indexes, fields, and views.
func (h *Holder) Schema() []*IndexInfo {
	var a []*IndexInfo
	for _, index := range h.Indexes() {
		di := &IndexInfo{Name: index.Name()}
		for _, field := range index.Fields() {
			fi := &FieldInfo{Name: field.Name(), Options: field.Options()}
			for _, view := range field.views() {
				fi.Views = append(fi.Views, &ViewInfo{Name: view.name})
			}
			sort.Sort(viewInfoSlice(fi.Views))
			di.Fields = append(di.Fields, fi)
		}
		sort.Sort(fieldInfoSlice(di.Fields))
		a = append(a, di)
	}
	sort.Sort(indexInfoSlice(a))
	return a
}

// applySchema applies an internal Schema to Holder.
func (h *Holder) applySchema(schema *Schema) error {
	// Create indexes that don't exist.
	for _, index := range schema.Indexes {
		opt := IndexOptions{}
		idx, err := h.CreateIndexIfNotExists(index.Name, opt)
		if err != nil {
			return errors.Wrap(err, "creating index")
		}
		// Create fields that don't exist.
		for _, f := range index.Fields {
<<<<<<< HEAD
			field, err := idx.CreateFieldIfNotExists(f.Name, f.Options)
=======
			opt := decodeFieldOptions(f.Meta)
			field, err := idx.createFieldIfNotExists(f.Name, *opt)
>>>>>>> c24e8d67
			if err != nil {
				return errors.Wrap(err, "creating field")
			}
			// Create views that don't exist.
			for _, v := range f.Views {
				_, err := field.createViewIfNotExists(v.Name)
				if err != nil {
					return errors.Wrap(err, "creating view")
				}
			}
		}
	}
	return nil
}

// IndexPath returns the path where a given index is stored.
func (h *Holder) IndexPath(name string) string { return filepath.Join(h.Path, name) }

// Index returns the index by name.
func (h *Holder) Index(name string) *Index {
	h.mu.RLock()
	defer h.mu.RUnlock()
	return h.index(name)
}

func (h *Holder) index(name string) *Index { return h.indexes[name] }

// Indexes returns a list of all indexes in the holder.
func (h *Holder) Indexes() []*Index {
	h.mu.RLock()
	a := make([]*Index, 0, len(h.indexes))
	for _, index := range h.indexes {
		a = append(a, index)
	}
	h.mu.RUnlock()

	sort.Sort(indexSlice(a))
	return a
}

// CreateIndex creates an index.
// An error is returned if the index already exists.
func (h *Holder) CreateIndex(name string, opt IndexOptions) (*Index, error) {
	h.mu.Lock()
	defer h.mu.Unlock()

	// Ensure index doesn't already exist.
	if h.indexes[name] != nil {
		return nil, NewConflictError(ErrIndexExists)
	}
	return h.createIndex(name, opt)
}

// CreateIndexIfNotExists returns an index by name.
// The index is created if it does not already exist.
func (h *Holder) CreateIndexIfNotExists(name string, opt IndexOptions) (*Index, error) {
	h.mu.Lock()
	defer h.mu.Unlock()

	// Find index in cache first.
	if index := h.indexes[name]; index != nil {
		return index, nil
	}

	return h.createIndex(name, opt)
}

func (h *Holder) createIndex(name string, opt IndexOptions) (*Index, error) {
	if name == "" {
		return nil, errors.New("index name required")
	}

	// Return index if it exists.
	if index := h.index(name); index != nil {
		return index, nil
	}

	// Otherwise create a new index.
	index, err := h.newIndex(h.IndexPath(name), name)
	if err != nil {
		return nil, errors.Wrap(err, "creating")
	}

	index.keys = opt.Keys

	if err := index.Open(); err != nil {
		return nil, errors.Wrap(err, "opening")
	} else if err := index.saveMeta(); err != nil {
		return nil, errors.Wrap(err, "meta")
	}

	// Update options.
	h.indexes[index.Name()] = index

	return index, nil
}

func (h *Holder) newIndex(path, name string) (*Index, error) {
	index, err := NewIndex(path, name)
	if err != nil {
		return nil, err
	}
	index.logger = h.Logger
	index.Stats = h.Stats.WithTags(fmt.Sprintf("index:%s", index.Name()))
	index.broadcaster = h.broadcaster
	index.newAttrStore = h.NewAttrStore
	index.columnAttrs = h.NewAttrStore(filepath.Join(index.path, ".data"))
	return index, nil
}

// DeleteIndex removes an index from the holder.
func (h *Holder) DeleteIndex(name string) error {
	h.mu.Lock()
	defer h.mu.Unlock()

	// Confirm index exists.
	index := h.index(name)
	if index == nil {
		return NewNotFoundError(ErrIndexNotFound)
	}

	// Close index.
	if err := index.Close(); err != nil {
		return errors.Wrap(err, "closing")
	}

	// Delete index directory.
	if err := os.RemoveAll(h.IndexPath(name)); err != nil {
		return errors.Wrap(err, "removing directory")
	}

	// Remove reference.
	delete(h.indexes, name)

	return nil
}

// Field returns the field for an index and name.
func (h *Holder) Field(index, name string) *Field {
	idx := h.Index(index)
	if idx == nil {
		return nil
	}
	return idx.Field(name)
}

// view returns the view for an index, field, and name.
func (h *Holder) view(index, field, name string) *view {
	f := h.Field(index, field)
	if f == nil {
		return nil
	}
	return f.view(name)
}

// fragment returns the fragment for an index, field & shard.
func (h *Holder) fragment(index, field, view string, shard uint64) *fragment {
	v := h.view(index, field, view)
	if v == nil {
		return nil
	}
	return v.Fragment(shard)
}

// monitorCacheFlush periodically flushes all fragment caches sequentially.
// This is run in a goroutine.
func (h *Holder) monitorCacheFlush() {
	ticker := time.NewTicker(h.cacheFlushInterval)
	defer ticker.Stop()

	for {
		select {
		case <-h.closing:
			return
		case <-ticker.C:
			h.flushCaches()
		}
	}
}

func (h *Holder) flushCaches() {
	for _, index := range h.Indexes() {
		for _, field := range index.Fields() {
			for _, view := range field.views() {
				for _, fragment := range view.allFragments() {
					select {
					case <-h.closing:
						return
					default:
					}

					if err := fragment.FlushCache(); err != nil {
						h.Logger.Printf("error flushing cache: err=%s, path=%s", err, fragment.cachePath())
					}
				}
			}
		}
	}
}

// RecalculateCaches recalculates caches on every index in the holder. This is
// probably not practical to call in real-world workloads, but makes writing
// integration tests much eaiser, since one doesn't have to wait 10 seconds
// after setting bits to get expected response.
func (h *Holder) RecalculateCaches() {
	for _, index := range h.Indexes() {
		index.RecalculateCaches()
	}
}

// setFileLimit attempts to set the open file limit to the FileLimit constant defined above.
func (h *Holder) setFileLimit() {
	oldLimit := &syscall.Rlimit{}
	newLimit := &syscall.Rlimit{}

	if err := syscall.Getrlimit(syscall.RLIMIT_NOFILE, oldLimit); err != nil {
		h.Logger.Printf("ERROR checking open file limit: %s", err)
		return
	}
	// If the soft limit is lower than the FileLimit constant, we will try to change it.
	if oldLimit.Cur < fileLimit {
		newLimit.Cur = fileLimit
		// If the hard limit is not high enough, we will try to change it too.
		if oldLimit.Max < fileLimit {
			newLimit.Max = fileLimit
		} else {
			newLimit.Max = oldLimit.Max
		}

		// Try to set the limit
		if err := syscall.Setrlimit(syscall.RLIMIT_NOFILE, newLimit); err != nil {
			// If we just tried to change the hard limit and failed, we probably don't have permission. Let's try again without setting the hard limit.
			if newLimit.Max > oldLimit.Max {
				newLimit.Max = oldLimit.Max
				// Obviously the hard limit cannot be higher than the soft limit.
				if newLimit.Cur >= newLimit.Max {
					newLimit.Cur = newLimit.Max
				}
				// Try setting again with lowered Max (hard limit)
				if err := syscall.Setrlimit(syscall.RLIMIT_NOFILE, newLimit); err != nil {
					h.Logger.Printf("ERROR setting open file limit: %s", err)
				}
				// If we weren't trying to change the hard limit, let the user know something is wrong.
			} else {
				h.Logger.Printf("ERROR setting open file limit: %s", err)
			}
		}

		// Check the limit after setting it. OS may not obey Setrlimit call.
		if err := syscall.Getrlimit(syscall.RLIMIT_NOFILE, oldLimit); err != nil {
			h.Logger.Printf("ERROR checking open file limit: %s", err)
		} else {
			if oldLimit.Cur < fileLimit {
				h.Logger.Printf("WARNING: Tried to set open file limit to %d, but it is %d. You may consider running \"sudo ulimit -n %d\" before starting Pilosa to avoid \"too many open files\" error. See https://www.pilosa.com/docs/administration/#open-file-limits for more information.", fileLimit, oldLimit.Cur, fileLimit)
			}
		}
	}
}

func (h *Holder) loadNodeID() (string, error) {
	idPath := path.Join(h.Path, ".id")
	nodeID := ""
	h.Logger.Printf("load NodeID: %s", idPath)
	if err := os.MkdirAll(h.Path, 0777); err != nil {
		return "", errors.Wrap(err, "creating directory")
	}

	nodeIDBytes, err := ioutil.ReadFile(idPath)
	if err == nil {
		nodeID = strings.TrimSpace(string(nodeIDBytes))
	} else if os.IsNotExist(err) {
		nodeID = uuid.NewV4().String()
		err = ioutil.WriteFile(idPath, []byte(nodeID), 0600)
		if err != nil {
			return "", errors.Wrap(err, "writing file")
		}
	} else if err != nil {
		return "", errors.Wrap(err, "reading file")
	}

	return nodeID, nil
}

// Log startup time and version to $DATA_DIR/.startup.log
func (h *Holder) logStartup() error {
	time, err := time.Now().MarshalText()
	if err != nil {
		return errors.Wrap(err, "creating timestamp")
	}
	logLine := fmt.Sprintf("%s\t%s\n", time, Version)

	f, err := os.OpenFile(h.Path+"/.startup.log", os.O_APPEND|os.O_WRONLY|os.O_CREATE, 0600)
	if err != nil {
		return errors.Wrap(err, "opening startup log")
	}

	defer f.Close()

	if _, err = f.WriteString(logLine); err != nil {
		return errors.Wrap(err, "writing startup log")
	}

	return nil
}

// holderSyncer is an active anti-entropy tool that compares the local holder
// with a remote holder based on block checksums and resolves differences.
type holderSyncer struct {
	mu sync.Mutex

	Holder *Holder

	Node    *Node
	Cluster *cluster

	// Stats
	Stats StatsClient

	// Signals that the sync should stop.
	Closing <-chan struct{}
}

// IsClosing returns true if the syncer has been marked to close.
func (s *holderSyncer) IsClosing() bool {
	select {
	case <-s.Closing:
		return true
	default:
		return false
	}
}

// SyncHolder compares the holder on host with the local holder and resolves differences.
func (s *holderSyncer) SyncHolder() error {
	s.mu.Lock() // only allow one instance of SyncHolder to be running at a time
	defer s.mu.Unlock()
	ti := time.Now()
	// Iterate over schema in sorted order.
	for _, di := range s.Holder.Schema() {
		// Verify syncer has not closed.
		if s.IsClosing() {
			return nil
		}

		// Sync index column attributes.
		if err := s.syncIndex(di.Name); err != nil {
			return fmt.Errorf("index sync error: index=%s, err=%s", di.Name, err)
		}

		tf := time.Now()
		for _, fi := range di.Fields {
			// Verify syncer has not closed.
			if s.IsClosing() {
				return nil
			}

			// Sync field row attributes.
			if err := s.syncField(di.Name, fi.Name); err != nil {
				return fmt.Errorf("field sync error: index=%s, field=%s, err=%s", di.Name, fi.Name, err)
			}

			for _, vi := range fi.Views {
				// Verify syncer has not closed.
				if s.IsClosing() {
					return nil
				}

				for shard := uint64(0); shard <= s.Holder.Index(di.Name).maxShard(); shard++ {
					// Ignore shards that this host doesn't own.
					if !s.Cluster.ownsShard(s.Node.ID, di.Name, shard) {
						continue
					}

					// Verify syncer has not closed.
					if s.IsClosing() {
						return nil
					}

					// Sync fragment if own it.
					if err := s.syncFragment(di.Name, fi.Name, vi.Name, shard); err != nil {
						return fmt.Errorf("fragment sync error: index=%s, field=%s, shard=%d, err=%s", di.Name, fi.Name, shard, err)
					}
				}
			}
			s.Stats.Histogram("syncField", float64(time.Since(tf)), 1.0)
			tf = time.Now() // reset tf
		}
		s.Stats.Histogram("syncIndex", float64(time.Since(ti)), 1.0)
		ti = time.Now() // reset ti
	}

	return nil
}

// syncIndex synchronizes index attributes with the rest of the cluster.
func (s *holderSyncer) syncIndex(index string) error {
	// Retrieve index reference.
	idx := s.Holder.Index(index)
	if idx == nil {
		return nil
	}
	indexTag := fmt.Sprintf("index:%s", index)

	// Read block checksums.
	blks, err := idx.ColumnAttrStore().Blocks()
	if err != nil {
		return errors.Wrap(err, "getting blocks")
	}
	s.Stats.CountWithCustomTags("ColumnAttrStoreBlocks", int64(len(blks)), 1.0, []string{indexTag})

	// Sync with every other host.
	for _, node := range Nodes(s.Cluster.Nodes).FilterID(s.Node.ID) {
		// Retrieve attributes from differing blocks.
		// Skip update and recomputation if no attributes have changed.
		m, err := s.Cluster.InternalClient.ColumnAttrDiff(context.Background(), &node.URI, index, blks)
		if err != nil {
			return errors.Wrap(err, "getting differing blocks")
		} else if len(m) == 0 {
			continue
		}
		s.Stats.CountWithCustomTags("ColumnAttrDiff", int64(len(m)), 1.0, []string{indexTag, node.ID})

		// Update local copy.
		if err := idx.ColumnAttrStore().SetBulkAttrs(m); err != nil {
			return errors.Wrap(err, "setting attrs")
		}

		// Recompute blocks.
		blks, err = idx.ColumnAttrStore().Blocks()
		if err != nil {
			return errors.Wrap(err, "recomputing blocks")
		}
	}

	return nil
}

// syncField synchronizes field attributes with the rest of the cluster.
func (s *holderSyncer) syncField(index, name string) error {
	// Retrieve field reference.
	f := s.Holder.Field(index, name)
	if f == nil {
		return nil
	}
	indexTag := fmt.Sprintf("index:%s", index)
	fieldTag := fmt.Sprintf("field:%s", name)

	// Read block checksums.
	blks, err := f.RowAttrStore().Blocks()
	if err != nil {
		return errors.Wrap(err, "getting blocks")
	}
	s.Stats.CountWithCustomTags("RowAttrStoreBlocks", int64(len(blks)), 1.0, []string{indexTag, fieldTag})

	// Sync with every other host.
	for _, node := range Nodes(s.Cluster.Nodes).FilterID(s.Node.ID) {
		// Retrieve attributes from differing blocks.
		// Skip update and recomputation if no attributes have changed.
		m, err := s.Cluster.InternalClient.RowAttrDiff(context.Background(), &node.URI, index, name, blks)
		if err == ErrFieldNotFound {
			continue // field not created remotely yet, skip
		} else if err != nil {
			return errors.Wrap(err, "getting differing blocks")
		} else if len(m) == 0 {
			continue
		}
		s.Stats.CountWithCustomTags("RowAttrDiff", int64(len(m)), 1.0, []string{indexTag, fieldTag, node.ID})

		// Update local copy.
		if err := f.RowAttrStore().SetBulkAttrs(m); err != nil {
			return errors.Wrap(err, "setting attrs")
		}

		// Recompute blocks.
		blks, err = f.RowAttrStore().Blocks()
		if err != nil {
			return errors.Wrap(err, "recomputing blocks")
		}
	}

	return nil
}

// syncFragment synchronizes a fragment with the rest of the cluster.
func (s *holderSyncer) syncFragment(index, field, view string, shard uint64) error {
	// Retrieve local field.
	f := s.Holder.Field(index, field)
	if f == nil {
		return ErrFieldNotFound
	}

	// Ensure view exists locally.
	v, err := f.createViewIfNotExists(view)
	if err != nil {
		return errors.Wrap(err, "creating view")
	}

	// Ensure fragment exists locally.
	frag, err := v.CreateFragmentIfNotExists(shard)
	if err != nil {
		return errors.Wrap(err, "creating fragment")
	}

	// Sync fragments together.
	fs := fragmentSyncer{
		Fragment: frag,
		Node:     s.Node,
		Cluster:  s.Cluster,
		Closing:  s.Closing,
	}
	if err := fs.syncFragment(); err != nil {
		return errors.Wrap(err, "syncing fragment")
	}

	return nil
}

// holderCleaner removes fragments and data files that are no longer used.
type holderCleaner struct {
	Node *Node

	Holder  *Holder
	Cluster *cluster

	// Signals that the sync should stop.
	Closing <-chan struct{}
}

// IsClosing returns true if the cleaner has been marked to close.
func (c *holderCleaner) IsClosing() bool {
	select {
	case <-c.Closing:
		return true
	default:
		return false
	}
}

// CleanHolder compares the holder with the cluster state and removes
// any unnecessary fragments and files.
func (c *holderCleaner) CleanHolder() error {
	for _, index := range c.Holder.Indexes() {
		// Verify cleaner has not closed.
		if c.IsClosing() {
			return nil
		}

		// Get the fragments that node is responsible for (based on hash(index, node)).
		containedShards := c.Cluster.containsShards(index.Name(), index.maxShard(), c.Node)

		// Get the fragments registered in memory.
		for _, field := range index.Fields() {
			for _, view := range field.views() {
				for _, fragment := range view.allFragments() {
					fragShard := fragment.shard
					// Ignore fragments that should be present.
					if uint64InSlice(fragShard, containedShards) {
						continue
					}
					// Delete fragment.
					if err := view.deleteFragment(fragShard); err != nil {
						return errors.Wrap(err, "deleting fragment")
					}
				}
			}
		}
	}
	return nil
}

func uint64InSlice(i uint64, s []uint64) bool {
	for _, o := range s {
		if i == o {
			return true
		}
	}
	return false
}<|MERGE_RESOLUTION|>--- conflicted
+++ resolved
@@ -239,12 +239,7 @@
 		}
 		// Create fields that don't exist.
 		for _, f := range index.Fields {
-<<<<<<< HEAD
-			field, err := idx.CreateFieldIfNotExists(f.Name, f.Options)
-=======
-			opt := decodeFieldOptions(f.Meta)
-			field, err := idx.createFieldIfNotExists(f.Name, *opt)
->>>>>>> c24e8d67
+			field, err := idx.createFieldIfNotExists(f.Name, f.Options)
 			if err != nil {
 				return errors.Wrap(err, "creating field")
 			}
