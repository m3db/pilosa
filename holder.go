--- conflicted
+++ resolved
@@ -31,11 +31,8 @@
 	"syscall"
 	"time"
 
-<<<<<<< HEAD
 	"github.com/pilosa/pilosa/internal"
-=======
 	uuid "github.com/satori/go.uuid"
->>>>>>> 0ad4272b
 )
 
 const (
@@ -73,7 +70,7 @@
 
 	LogOutput io.Writer
 
-	LocalID string
+	NodeID string
 }
 
 // NewHolder returns a new instance of Holder.
@@ -532,21 +529,24 @@
 
 func (h *Holder) logger() *log.Logger { return log.New(h.LogOutput, "", log.LstdFlags) }
 
-func (h *Holder) loadLocalID() error {
+func (h *Holder) loadNodeID() error {
 	idPath := path.Join(h.Path, "ID")
-	localID := ""
-	localIDBytes, err := ioutil.ReadFile(idPath)
+	nodeID := ""
+	nodeIDBytes, err := ioutil.ReadFile(idPath)
 	if err == nil {
-		localID = strings.TrimSpace(string(localIDBytes))
-	} else {
+		h.NodeID = strings.TrimSpace(string(nodeIDBytes))
+	} else if os.IsNotExist(err) {
 		u := uuid.NewV4()
-		localID = u.String()
-		err = ioutil.WriteFile(idPath, []byte(localID), 0600)
+		nodeID = u.String()
+		err = ioutil.WriteFile(idPath, []byte(nodeID), 0600)
 		if err != nil {
 			return err
 		}
-	}
-	h.LocalID = localID
+		h.NodeID = nodeID
+	} else if err != nil {
+		return err
+	}
+
 	return nil
 }
 
