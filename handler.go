package pilosa

import (
	"context"
	"encoding/csv"
	"encoding/json"
	"errors"
	"expvar"
	"fmt"
	"io"
	"io/ioutil"
	"log"
	"net/http"
	"net/http/pprof"
	"os"
	"strconv"
	"strings"
	"time"

	"github.com/gogo/protobuf/proto"
	"github.com/pilosa/pilosa/internal"
	"github.com/pilosa/pilosa/pql"
)

// Handler represents an HTTP handler.
type Handler struct {
	Index *Index

	// Local hostname & cluster configuration.
	Host    string
	Cluster *Cluster

	// The execution engine for running queries.
	Executor interface {
		Execute(context context.Context, db string, query *pql.Query, slices []uint64, opt *ExecOptions) ([]interface{}, error)
	}

	// The version to report on the /version endpoint.
	Version string

	// The writer for any logging.
	LogOutput io.Writer
}

// NewHandler returns a new instance of Handler with a default logger.
func NewHandler() *Handler {
	return &Handler{
		Version:   Version,
		LogOutput: os.Stderr,
	}
}

// ServeHTTP handles an HTTP request.
func (h *Handler) ServeHTTP(w http.ResponseWriter, r *http.Request) {
	// Handle pprof requests separately.
	if strings.HasPrefix(r.URL.Path, "/debug/pprof") {
		switch r.URL.Path {
		case "/debug/pprof/cmdline":
			pprof.Cmdline(w, r)
		case "/debug/pprof/profile":
			pprof.Profile(w, r)
		case "/debug/pprof/symbol":
			pprof.Symbol(w, r)
		case "/debug/pprof/trace":
			pprof.Trace(w, r)
		default:
			pprof.Index(w, r)
		}
		return
	}

	// Route API calls to appropriate handler functions.
	t := time.Now()
	switch r.URL.Path {
	case "/schema":
		switch r.Method {
		case "GET":
			h.handleGetSchema(w, r)
		default:
			http.Error(w, "method not allowed", http.StatusMethodNotAllowed)
		}
	case "/query":
		switch r.Method {
		case "POST":
			h.handlePostQuery(w, r)
		default:
			http.Error(w, "method not allowed", http.StatusMethodNotAllowed)
		}
	case "/import":
		switch r.Method {
		case "POST":
			h.handlePostImport(w, r)
		default:
			http.Error(w, "method not allowed", http.StatusMethodNotAllowed)
		}
	case "/export":
		switch r.Method {
		case "GET":
			h.handleGetExport(w, r)
		default:
			http.Error(w, "method not allowed", http.StatusMethodNotAllowed)
		}
	case "/slices/max":
		switch r.Method {
		case "GET":
			h.handleGetSliceMax(w, r)
		default:
			http.Error(w, "method not allowed", http.StatusMethodNotAllowed)
		}
	case "/db":
		switch r.Method {
		case "DELETE":
			h.handleDeleteDB(w, r)
		default:
			http.Error(w, "method not allowed", http.StatusMethodNotAllowed)
		}
	case "/db/time_quantum":
		switch r.Method {
		case "PATCH":
			h.handlePatchDBTimeQuantum(w, r)
		default:
			http.Error(w, "method not allowed", http.StatusMethodNotAllowed)
		}
	case "/db/attr/diff":
		switch r.Method {
		case "POST":
			h.handlePostDBAttrDiff(w, r)
		default:
			http.Error(w, "method not allowed", http.StatusMethodNotAllowed)
		}
	case "/frame":
		switch r.Method {
		case "DELETE":
			h.handleDeleteFrame(w, r)
		default:
			http.Error(w, "method not allowed", http.StatusMethodNotAllowed)
		}
	case "/frame/time_quantum":
		switch r.Method {
		case "PATCH":
			h.handlePatchFrameTimeQuantum(w, r)
		default:
			http.Error(w, "method not allowed", http.StatusMethodNotAllowed)
		}
	case "/frame/attr/diff":
		switch r.Method {
		case "POST":
			h.handlePostFrameAttrDiff(w, r)
		default:
			http.Error(w, "method not allowed", http.StatusMethodNotAllowed)
		}
	case "/fragment/nodes":
		switch r.Method {
		case "GET":
			h.handleGetFragmentNodes(w, r)
		default:
			http.Error(w, "method not allowed", http.StatusMethodNotAllowed)
		}
	case "/fragment/data":
		switch r.Method {
		case "GET":
			h.handleGetFragmentData(w, r)
		case "POST":
			h.handlePostFragmentData(w, r)
		default:
			http.Error(w, "method not allowed", http.StatusMethodNotAllowed)
		}
	case "/fragment/blocks":
		switch r.Method {
		case "GET":
			h.handleGetFragmentBlocks(w, r)
		default:
			http.Error(w, "method not allowed", http.StatusMethodNotAllowed)
		}
	case "/fragment/block/data":
		switch r.Method {
		case "GET":
			h.handleGetFragmentBlockData(w, r)
		default:
			http.Error(w, "method not allowed", http.StatusMethodNotAllowed)
		}
	case "/frame/restore":
		switch r.Method {
		case "POST":
			h.handlePostFrameRestore(w, r)
		default:
			http.Error(w, "method not allowed", http.StatusMethodNotAllowed)
		}
	case "/version":
		h.handleVersion(w, r)

	case "/debug/vars":
		h.handleExpvar(w, r)
	default:
		http.NotFound(w, r)
	}

	h.logger().Printf("%s %s %.03fs", r.Method, r.URL.String(), time.Since(t).Seconds())
}

// handleGetSchema handles GET /schema requests.
func (h *Handler) handleGetSchema(w http.ResponseWriter, r *http.Request) {
	if err := json.NewEncoder(w).Encode(getSchemaResponse{
		DBs: h.Index.Schema(),
	}); err != nil {
		h.logger().Printf("write schema response error: %s", err)
	}
}

type getSchemaResponse struct {
	DBs []*DBInfo `json:"dbs"`
}

// handlePostQuery handles /query requests.
func (h *Handler) handlePostQuery(w http.ResponseWriter, r *http.Request) {
	// Parse incoming request.
	req, err := h.readQueryRequest(r)
	if err != nil {
		w.WriteHeader(http.StatusBadRequest)
		h.writeQueryResponse(w, r, &QueryResponse{Err: err})
		return
	}

	// Build execution options.
	opt := &ExecOptions{
		Timestamp: req.Timestamp,
		Remote:    req.Remote,
	}

	// Parse query string.
	q, err := pql.NewParser(strings.NewReader(req.Query)).Parse()
	if err != nil {
		w.WriteHeader(http.StatusBadRequest)
		h.writeQueryResponse(w, r, &QueryResponse{Err: err})
		return
	}

	// Execute the query.
	results, err := h.Executor.Execute(r.Context(), req.DB, q, req.Slices, opt)
	resp := &QueryResponse{Results: results, Err: err}

	// Fill profile attributes if requested.
	if req.Profiles {
		// Consolidate all profile ids across all calls.
		var profileIDs []uint64
		for _, result := range results {
			bm, ok := result.(*Bitmap)
			if !ok {
				continue
			}
			profileIDs = uint64Slice(profileIDs).merge(bm.Bits())
		}

		// Retrieve profile attributes across all calls.
		profiles, err := h.readProfiles(h.Index.DB(req.DB), profileIDs)
		if err != nil {
			w.WriteHeader(http.StatusInternalServerError)
			h.writeQueryResponse(w, r, &QueryResponse{Err: err})
			return
		}
		resp.Profiles = profiles
	}

	// Set appropriate status code, if there is an error.
	if resp.Err != nil {
		w.WriteHeader(http.StatusInternalServerError)
	}

	// Write response back to client.
	if err := h.writeQueryResponse(w, r, resp); err != nil {
		h.logger().Printf("write query response error: %s", err)
	}
}

func (h *Handler) handleGetSliceMax(w http.ResponseWriter, r *http.Request) error {
	ms := h.Index.MaxSlices()
	if strings.Contains(r.Header.Get("Accept"), "application/x-protobuf") {
<<<<<<< HEAD
		pb := &internal.MaxSlicesResponse{
			MaxSlices: ms,
=======
		pb := &internal.SliceMaxResponse{
			SliceMax: sm,
>>>>>>> c6e2b129
		}
		if buf, err := proto.Marshal(pb); err != nil {
			return err
		} else if _, err := w.Write(buf); err != nil {
			return err
		}
		return nil
	}
	return json.NewEncoder(w).Encode(sliceMaxResponse{
		MaxSlices: ms,
	})
}

type sliceMaxResponse struct {
	MaxSlices map[string]uint64 `json:"MaxSlices"`
}

// handleDeleteDB handles DELETE /db request.
func (h *Handler) handleDeleteDB(w http.ResponseWriter, r *http.Request) {
	// Decode request.
	var req deleteDBRequest
	if err := json.NewDecoder(r.Body).Decode(&req); err != nil {
		http.Error(w, err.Error(), http.StatusBadRequest)
		return
	}

	// Delete database from the index.
	if err := h.Index.DeleteDB(req.DB); err != nil {
		http.Error(w, err.Error(), http.StatusInternalServerError)
		return
	}

	// Encode response.
	if err := json.NewEncoder(w).Encode(deleteDBResponse{}); err != nil {
		h.logger().Printf("response encoding error: %s", err)
	}
}

type deleteDBRequest struct {
	DB string `json:"db"`
}

type deleteDBResponse struct{}

// handlePatchDBTimeQuantum handles PATCH /db/time_quantum request.
func (h *Handler) handlePatchDBTimeQuantum(w http.ResponseWriter, r *http.Request) {
	// Decode request.
	var req patchDBTimeQuantumRequest
	if err := json.NewDecoder(r.Body).Decode(&req); err != nil {
		http.Error(w, err.Error(), http.StatusBadRequest)
		return
	}

	// Validate quantum.
	tq, err := ParseTimeQuantum(req.TimeQuantum)
	if err != nil {
		http.Error(w, err.Error(), http.StatusBadRequest)
		return
	}

	// Retrieve database by name.
	db, err := h.Index.CreateDBIfNotExists(req.DB)
	if err != nil {
		http.Error(w, err.Error(), http.StatusInternalServerError)
		return
	}

	// Set default time quantum on database.
	if err := db.SetTimeQuantum(tq); err != nil {
		http.Error(w, err.Error(), http.StatusInternalServerError)
		return
	}

	// Encode response.
	if err := json.NewEncoder(w).Encode(patchDBTimeQuantumResponse{}); err != nil {
		h.logger().Printf("response encoding error: %s", err)
	}
}

type patchDBTimeQuantumRequest struct {
	DB          string `json:"db"`
	TimeQuantum string `json:"time_quantum"`
}

type patchDBTimeQuantumResponse struct{}

// handlePostDBAttrDiff handles POST /db/attr/diff requests.
func (h *Handler) handlePostDBAttrDiff(w http.ResponseWriter, r *http.Request) {
	// Decode request.
	var req postDBAttrDiffRequest
	if err := json.NewDecoder(r.Body).Decode(&req); err != nil {
		http.Error(w, err.Error(), http.StatusBadRequest)
		return
	}

	// Retrieve database from index.
	db, err := h.Index.CreateDBIfNotExists(req.DB)
	if err != nil {
		http.Error(w, err.Error(), http.StatusInternalServerError)
		return
	}

	// Retrieve local blocks.
	blks, err := db.ProfileAttrStore().Blocks()
	if err != nil {
		http.Error(w, err.Error(), http.StatusInternalServerError)
		return
	}

	// Read all attributes from all mismatched blocks.
	attrs := make(map[uint64]map[string]interface{})
	for _, blockID := range AttrBlocks(blks).Diff(req.Blocks) {
		// Retrieve block data.
		m, err := db.ProfileAttrStore().BlockData(blockID)
		if err != nil {
			http.Error(w, err.Error(), http.StatusInternalServerError)
			return
		}

		// Copy to database-wide struct.
		for k, v := range m {
			attrs[k] = v
		}
	}

	// Encode response.
	if err := json.NewEncoder(w).Encode(postDBAttrDiffResponse{
		Attrs: attrs,
	}); err != nil {
		h.logger().Printf("response encoding error: %s", err)
	}
}

type postDBAttrDiffRequest struct {
	DB     string      `json:"db"`
	Blocks []AttrBlock `json:"blocks"`
}

type postDBAttrDiffResponse struct {
	Attrs map[uint64]map[string]interface{} `json:"attrs"`
}

// handleDeleteFrame handles DELETE /frame request.
func (h *Handler) handleDeleteFrame(w http.ResponseWriter, r *http.Request) {
	// Decode request.
	var req deleteFrameRequest
	if err := json.NewDecoder(r.Body).Decode(&req); err != nil {
		http.Error(w, err.Error(), http.StatusBadRequest)
		return
	}

	// Find database.
	db := h.Index.DB(req.DB)
	if db == nil {
		if err := json.NewEncoder(w).Encode(deleteDBResponse{}); err != nil {
			h.logger().Printf("response encoding error: %s", err)
		}
		return
	}

	// Delete frame from the database.
	if err := db.DeleteFrame(req.Frame); err != nil {
		http.Error(w, err.Error(), http.StatusInternalServerError)
		return
	}

	// Encode response.
	if err := json.NewEncoder(w).Encode(deleteFrameResponse{}); err != nil {
		h.logger().Printf("response encoding error: %s", err)
	}
}

type deleteFrameRequest struct {
	DB    string `json:"db"`
	Frame string `json:"frame"`
}

type deleteFrameResponse struct{}

// handlePatchFrameTimeQuantum handles PATCH /frame/time_quantum request.
func (h *Handler) handlePatchFrameTimeQuantum(w http.ResponseWriter, r *http.Request) {
	// Decode request.
	var req patchFrameTimeQuantumRequest
	if err := json.NewDecoder(r.Body).Decode(&req); err != nil {
		http.Error(w, err.Error(), http.StatusBadRequest)
		return
	}

	// Validate quantum.
	tq, err := ParseTimeQuantum(req.TimeQuantum)
	if err != nil {
		http.Error(w, err.Error(), http.StatusBadRequest)
		return
	}

	// Retrieve database by name.
	f, err := h.Index.CreateFrameIfNotExists(req.DB, req.Frame)
	if err != nil {
		http.Error(w, err.Error(), http.StatusInternalServerError)
		return
	}

	// Set default time quantum on database.
	if err := f.SetTimeQuantum(tq); err != nil {
		http.Error(w, err.Error(), http.StatusInternalServerError)
		return
	}

	// Encode response.
	if err := json.NewEncoder(w).Encode(patchFrameTimeQuantumResponse{}); err != nil {
		h.logger().Printf("response encoding error: %s", err)
	}
}

type patchFrameTimeQuantumRequest struct {
	DB          string `json:"db"`
	Frame       string `json:"frame"`
	TimeQuantum string `json:"time_quantum"`
}

type patchFrameTimeQuantumResponse struct{}

// handlePostFrameAttrDiff handles POST /frame/attr/diff requests.
func (h *Handler) handlePostFrameAttrDiff(w http.ResponseWriter, r *http.Request) {
	// Decode request.
	var req postFrameAttrDiffRequest
	if err := json.NewDecoder(r.Body).Decode(&req); err != nil {
		http.Error(w, err.Error(), http.StatusBadRequest)
		return
	}

	// Retrieve database from index.
	f, err := h.Index.CreateFrameIfNotExists(req.DB, req.Frame)
	if err != nil {
		http.Error(w, err.Error(), http.StatusInternalServerError)
		return
	}

	// Retrieve local blocks.
	blks, err := f.BitmapAttrStore().Blocks()
	if err != nil {
		http.Error(w, err.Error(), http.StatusInternalServerError)
		return
	}

	// Read all attributes from all mismatched blocks.
	attrs := make(map[uint64]map[string]interface{})
	for _, blockID := range AttrBlocks(blks).Diff(req.Blocks) {
		// Retrieve block data.
		m, err := f.BitmapAttrStore().BlockData(blockID)
		if err != nil {
			http.Error(w, err.Error(), http.StatusInternalServerError)
			return
		}

		// Copy to database-wide struct.
		for k, v := range m {
			attrs[k] = v
		}
	}

	// Encode response.
	if err := json.NewEncoder(w).Encode(postFrameAttrDiffResponse{
		Attrs: attrs,
	}); err != nil {
		h.logger().Printf("response encoding error: %s", err)
	}
}

type postFrameAttrDiffRequest struct {
	DB     string      `json:"db"`
	Frame  string      `json:"frame"`
	Blocks []AttrBlock `json:"blocks"`
}

type postFrameAttrDiffResponse struct {
	Attrs map[uint64]map[string]interface{} `json:"attrs"`
}

// readProfiles returns a list of profile objects by id.
func (h *Handler) readProfiles(db *DB, ids []uint64) ([]*Profile, error) {
	if db == nil {
		return nil, nil
	}

	a := make([]*Profile, 0, len(ids))
	for _, id := range ids {
		// Read attributes for profile. Skip profile if empty.
		attrs, err := db.ProfileAttrStore().Attrs(id)
		if err != nil {
			return nil, err
		} else if len(attrs) == 0 {
			continue
		}

		// Append profile with attributes.
		a = append(a, &Profile{ID: id, Attrs: attrs})
	}

	return a, nil
}

// readQueryRequest parses an query parameters from r.
func (h *Handler) readQueryRequest(r *http.Request) (*QueryRequest, error) {
	switch r.Header.Get("Content-Type") {
	case "application/x-protobuf":
		return h.readProtobufQueryRequest(r)
	default:
		return h.readURLQueryRequest(r)
	}
}

// readProtobufQueryRequest parses query parameters in protobuf from r.
func (h *Handler) readProtobufQueryRequest(r *http.Request) (*QueryRequest, error) {
	// Slurp the body.
	body, err := ioutil.ReadAll(r.Body)
	if err != nil {
		return nil, err
	}

	// Unmarshal into object.
	var req internal.QueryRequest
	if err := proto.Unmarshal(body, &req); err != nil {
		return nil, err
	}

	return decodeQueryRequest(&req), nil
}

// readURLQueryRequest parses query parameters from URL parameters from r.
func (h *Handler) readURLQueryRequest(r *http.Request) (*QueryRequest, error) {
	q := r.URL.Query()

	// Parse query string.
	buf, err := ioutil.ReadAll(r.Body)
	if err != nil {
		return nil, err
	}
	query := string(buf)

	// Parse list of slices.
	slices, err := parseUint64Slice(q.Get("slices"))
	if err != nil {
		return nil, errors.New("invalid slice argument")
	}

	// Parse timestamp, if available.
	var timestamp *time.Time
	if v := q.Get("timestamp"); v != "" {
		layout := "2006-01-02 15:04:05"
		if strings.Contains(v, "T") {
			layout = "2006-01-02T15:04:05"
		}

		t, err := time.Parse(layout, v)
		if err != nil {
			return nil, errors.New("invalid timestamp")
		}
		timestamp = &t
	}

	// Parse time granularity.
	quantum := TimeQuantum("YMDH")
	if s := q.Get("time_granularity"); s != "" {
		v, err := ParseTimeQuantum(s)
		if err != nil {
			return nil, errors.New("invalid time granularity")
		}
		quantum = v
	}

	return &QueryRequest{
		DB:        q.Get("db"),
		Query:     query,
		Slices:    slices,
		Profiles:  q.Get("profiles") == "true",
		Timestamp: timestamp,
		Quantum:   quantum,
	}, nil
}

// writeQueryResponse writes the response from the executor to w.
func (h *Handler) writeQueryResponse(w http.ResponseWriter, r *http.Request, resp *QueryResponse) error {
	if strings.Contains(r.Header.Get("Accept"), "application/x-protobuf") {
		return h.writeProtobufQueryResponse(w, resp)
	}
	return h.writeJSONQueryResponse(w, resp)
}

// writeProtobufQueryResponse writes the response from the executor to w as protobuf.
func (h *Handler) writeProtobufQueryResponse(w http.ResponseWriter, resp *QueryResponse) error {
	if buf, err := proto.Marshal(encodeQueryResponse(resp)); err != nil {
		return err
	} else if _, err := w.Write(buf); err != nil {
		return err
	}
	return nil
}

// writeJSONQueryResponse writes the response from the executor to w as JSON.
func (h *Handler) writeJSONQueryResponse(w http.ResponseWriter, resp *QueryResponse) error {
	return json.NewEncoder(w).Encode(resp)
}

// handlePostImport handles /import requests.
func (h *Handler) handlePostImport(w http.ResponseWriter, r *http.Request) {
	// Verify that request is only communicating over protobufs.
	if r.Header.Get("Content-Type") != "application/x-protobuf" {
		http.Error(w, "Unsupported media type", http.StatusUnsupportedMediaType)
		return
	} else if r.Header.Get("Accept") != "application/x-protobuf" {
		http.Error(w, "Not acceptable", http.StatusNotAcceptable)
		return
	}

	// Read entire body.
	body, err := ioutil.ReadAll(r.Body)
	if err != nil {
		http.Error(w, err.Error(), http.StatusBadRequest)
		return
	}

	// Marshal into request object.
	var req internal.ImportRequest
	if err := proto.Unmarshal(body, &req); err != nil {
		http.Error(w, err.Error(), http.StatusBadRequest)
		return
	}
	db, frame, slice := req.DB, req.Frame, req.Slice

	// Validate that this handler owns the slice.
	if !h.Cluster.OwnsFragment(h.Host, db, slice) {
		mesg := fmt.Sprintf("host does not own slice %s-%s slice:%d", h.Host, db, slice)
		http.Error(w, mesg, http.StatusPreconditionFailed)
		return
	}

	// Find the correct fragment.
	h.logger().Println("importing:", db, frame, slice)
	f, err := h.Index.CreateFragmentIfNotExists(db, frame, slice)
	if err != nil {
		h.logger().Printf("fragment error: db=%s, frame=%s, slice=%d, err=%s", db, frame, slice, err)
		http.Error(w, "fragment error", http.StatusInternalServerError)
		return
	}
	h.logger().Println("Import into Fragment:", db, frame, slice, len(req.ProfileIDs))

	// Import into fragment.
	err = f.Import(req.BitmapIDs, req.ProfileIDs)
	if err != nil {
		h.logger().Printf("import error: db=%s, frame=%s, slice=%d, bits=%d, err=%s", db, frame, slice, len(req.ProfileIDs), err)
	}

	// Marshal response object.
	buf, e := proto.Marshal(&internal.ImportResponse{Err: errorString(err)})
	if e != nil {
		http.Error(w, fmt.Sprintf("marshal import response: %s", err), http.StatusInternalServerError)
		return
	}

	// Write response.
	if err != nil {
		w.WriteHeader(http.StatusInternalServerError)
	}
	w.Write(buf)
}

// handleGetExport handles /export requests.
func (h *Handler) handleGetExport(w http.ResponseWriter, r *http.Request) {
	switch r.Header.Get("Accept") {
	case "text/csv":
		h.handleGetExportCSV(w, r)
	default:
		http.Error(w, "Not acceptable", http.StatusNotAcceptable)
	}
}

func (h *Handler) handleGetExportCSV(w http.ResponseWriter, r *http.Request) {
	// Parse query parameters.
	q := r.URL.Query()
	db, frame := q.Get("db"), q.Get("frame")

	slice, err := strconv.ParseUint(q.Get("slice"), 10, 64)
	if err != nil {
		http.Error(w, "invalid slice", http.StatusBadRequest)
		return
	}

	// Validate that this handler owns the slice.
	if !h.Cluster.OwnsFragment(h.Host, db, slice) {
		mesg := fmt.Sprintf("host does not own slice %s-%s slice:%d", h.Host, db, slice)
		http.Error(w, mesg, http.StatusPreconditionFailed)
		return
	}

	// Find the fragment.
	f := h.Index.Fragment(db, frame, slice)
	if f == nil {
		return
	}

	// Wrap writer with a CSV writer.
	cw := csv.NewWriter(w)

	// Iterate over each bit.
	if err := f.ForEachBit(func(bitmapID, profileID uint64) error {
		return cw.Write([]string{
			strconv.FormatUint(bitmapID, 10),
			strconv.FormatUint(profileID, 10),
		})
	}); err != nil {
		http.Error(w, err.Error(), http.StatusInternalServerError)
		return
	}

	// Ensure data is flushed.
	cw.Flush()
}

// handleGetFragmentNodes handles /fragment/nodes requests.
func (h *Handler) handleGetFragmentNodes(w http.ResponseWriter, r *http.Request) {
	q := r.URL.Query()
	db := q.Get("db")

	// Read slice parameter.
	slice, err := strconv.ParseUint(q.Get("slice"), 10, 64)
	if err != nil {
		http.Error(w, "slice required", http.StatusBadRequest)
		return
	}

	// Retrieve fragment owner nodes.
	nodes := h.Cluster.FragmentNodes(db, slice)

	// Write to response.
	if err := json.NewEncoder(w).Encode(nodes); err != nil {
		h.logger().Printf("json write error: %s", err)
	}
}

// handleGetFragmentBackup handles GET /fragment/data requests.
func (h *Handler) handleGetFragmentData(w http.ResponseWriter, r *http.Request) {
	// Read slice parameter.
	q := r.URL.Query()
	slice, err := strconv.ParseUint(q.Get("slice"), 10, 64)
	if err != nil {
		http.Error(w, "slice required", http.StatusBadRequest)
		return
	}

	// Retrieve fragment from index.
	f := h.Index.Fragment(q.Get("db"), q.Get("frame"), slice)
	if f == nil {
		http.Error(w, "fragment not found", http.StatusNotFound)
		return
	}

	// Stream fragment to response body.
	if _, err := f.WriteTo(w); err != nil {
		h.logger().Printf("fragment backup error: %s", err)
	}
}

// handlePostFragmentRestore handles POST /fragment/data requests.
func (h *Handler) handlePostFragmentData(w http.ResponseWriter, r *http.Request) {
	// Read slice parameter.
	q := r.URL.Query()
	slice, err := strconv.ParseUint(q.Get("slice"), 10, 64)
	if err != nil {
		http.Error(w, "slice required", http.StatusBadRequest)
		return
	}

	// Retrieve fragment from index.
	f, err := h.Index.CreateFragmentIfNotExists(q.Get("db"), q.Get("frame"), slice)
	if err != nil {
		http.Error(w, err.Error(), http.StatusInternalServerError)
		return
	}

	// Read fragment in from request body.
	if _, err := f.ReadFrom(r.Body); err != nil {
		http.Error(w, err.Error(), http.StatusInternalServerError)
		return
	}
}

// handleGetFragmentData handles GET /fragment/block/data requests.
func (h *Handler) handleGetFragmentBlockData(w http.ResponseWriter, r *http.Request) {
	// Read request object.
	var req internal.BlockDataRequest
	if body, err := ioutil.ReadAll(r.Body); err != nil {
		http.Error(w, "ready body error", http.StatusBadRequest)
		return
	} else if err := proto.Unmarshal(body, &req); err != nil {
		http.Error(w, "unmarshal body error", http.StatusBadRequest)
		return
	}

	// Retrieve fragment from index.
	f := h.Index.Fragment(req.DB, req.Frame, req.Slice)
	if f == nil {
		http.Error(w, ErrFragmentNotFound.Error(), http.StatusNotFound)
		return
	}

	// Read data
	var resp internal.BlockDataResponse
	if f != nil {
		resp.BitmapIDs, resp.ProfileIDs = f.BlockData(int(req.Block))
	}

	// Encode response.
	buf, err := proto.Marshal(&resp)
	if err != nil {
		h.logger().Printf("merge block response encoding error: %s", err)
		return
	}

	// Write response.
	w.Header().Set("Content-Type", "application/protobuf")
	w.Header().Set("Content-Length", strconv.Itoa(len(buf)))
	w.Write(buf)
}

// handleGetFragmentBlocks handles GET /fragment/blocks requests.
func (h *Handler) handleGetFragmentBlocks(w http.ResponseWriter, r *http.Request) {
	// Read slice parameter.
	q := r.URL.Query()
	slice, err := strconv.ParseUint(q.Get("slice"), 10, 64)
	if err != nil {
		http.Error(w, "slice required", http.StatusBadRequest)
		return
	}

	// Retrieve fragment from index.
	f := h.Index.Fragment(q.Get("db"), q.Get("frame"), slice)
	if f == nil {
		http.Error(w, "fragment not found", http.StatusNotFound)
		return
	}

	// Retrieve blocks.
	blocks := f.Blocks()

	// Encode response.
	if err := json.NewEncoder(w).Encode(getFragmentBlocksResponse{
		Blocks: blocks,
	}); err != nil {
		h.logger().Printf("block response encoding error: %s", err)
	}
}

type getFragmentBlocksResponse struct {
	Blocks []FragmentBlock `json:"blocks"`
}

// handlePostFrameRestore handles POST /frame/restore requests.
func (h *Handler) handlePostFrameRestore(w http.ResponseWriter, r *http.Request) {
	q := r.URL.Query()
	host := q.Get("host")
	db, frame := q.Get("db"), q.Get("frame")

	// Validate query parameters.
	if host == "" {
		http.Error(w, "host required", http.StatusBadRequest)
		return
	} else if db == "" {
		http.Error(w, "db required", http.StatusBadRequest)
		return
	} else if frame == "" {
		http.Error(w, "frame required", http.StatusBadRequest)
		return
	}

	// Create a client for the remote cluster.
	client, err := NewClient(host)
	if err != nil {
		http.Error(w, err.Error(), http.StatusInternalServerError)
		return
	}

	// Determine the maximum number of slices.
	maxSlices, err := client.MaxSliceByDatabase(r.Context())
	if err != nil {
		http.Error(w, "cannot determine remote slice count: "+err.Error(), http.StatusInternalServerError)
		return
	}

	// Loop over each slice and import it if this node owns it.
	//travis
	for slice := uint64(0); slice <= maxSlices[db]; slice++ {
		// Ignore this slice if we don't own it.
		if !h.Cluster.OwnsFragment(h.Host, db, slice) {
			continue
		}

		// Otherwise retrieve the local fragment.
		f, err := h.Index.CreateFragmentIfNotExists(db, frame, slice)
		if err != nil {
			http.Error(w, err.Error(), http.StatusInternalServerError)
			return
		}

		// Stream backup from remote node.
		rd, err := client.BackupSlice(r.Context(), db, frame, slice)
		if err != nil {
			http.Error(w, err.Error(), http.StatusInternalServerError)
			return
		} else if rd == nil {
			continue // slice doesn't exist
		}

		// Restore to local frame and always close reader.
		if err := func() error {
			defer rd.Close()
			if _, err := f.ReadFrom(rd); err != nil {
				return err
			}
			return nil
		}(); err != nil {
			http.Error(w, err.Error(), http.StatusInternalServerError)
			return
		}
	}
}

// handleGetVersion handles /version requests.
func (h *Handler) handleVersion(w http.ResponseWriter, r *http.Request) {
	if err := json.NewEncoder(w).Encode(struct {
		Version string `json:"version"`
	}{
		Version: h.Version,
	}); err != nil {
		h.logger().Printf("write version response error: %s", err)
	}
}

// handleExpvar handles /debug/vars requests.
func (h *Handler) handleExpvar(w http.ResponseWriter, r *http.Request) {
	// Copied from $GOROOT/src/expvar/expvar.go
	w.Header().Set("Content-Type", "application/json; charset=utf-8")
	fmt.Fprintf(w, "{\n")
	first := true
	expvar.Do(func(kv expvar.KeyValue) {
		if !first {
			fmt.Fprintf(w, ",\n")
		}
		first = false
		fmt.Fprintf(w, "%q: %s", kv.Key, kv.Value)
	})
	fmt.Fprintf(w, "\n}\n")
}

// logger returns a logger for the handler.
func (h *Handler) logger() *log.Logger {
	return log.New(h.LogOutput, "", log.LstdFlags)
}

// QueryRequest represent a request to process a query.
type QueryRequest struct {
	// Database to execute query against.
	DB string

	// The query string to parse and execute.
	Query string

	// The slices to include in the query execution.
	// If empty, all slices are included.
	Slices []uint64

	// Return profile attributes, if true.
	Profiles bool

	// Timestamp passed into the query.
	Timestamp *time.Time

	// Time granularity to use with the timestamp.
	Quantum TimeQuantum

	// If true, indicates that query is part of a larger distributed query.
	// If false, this request is on the originating node.
	Remote bool
}

func decodeQueryRequest(pb *internal.QueryRequest) *QueryRequest {
	req := &QueryRequest{
		DB:       pb.DB,
		Query:    pb.Query,
		Slices:   pb.Slices,
		Profiles: pb.Profiles,
		Quantum:  TimeQuantum(pb.Quantum),
		Remote:   pb.Remote,
	}

	if pb.Timestamp != 0 {
		t := time.Unix(0, pb.Timestamp)
		req.Timestamp = &t
	}

	return req
}

// QueryResponse represent a response from a processed query.
type QueryResponse struct {
	// Result for each top-level query call.
	// Can be a Bitmap, Pairs, or uint64.
	Results []interface{}

	// Set of profiles matching IDs returned in Result.
	Profiles []*Profile

	// Error during parsing or execution.
	Err error
}

func (resp *QueryResponse) MarshalJSON() ([]byte, error) {
	var output struct {
		Results  []interface{} `json:"results,omitempty"`
		Profiles []*Profile    `json:"profiles,omitempty"`
		Err      string        `json:"error,omitempty"`
	}
	output.Results = resp.Results
	output.Profiles = resp.Profiles

	if resp.Err != nil {
		output.Err = resp.Err.Error()
	}
	return json.Marshal(output)
}

func encodeQueryResponse(resp *QueryResponse) *internal.QueryResponse {
	pb := &internal.QueryResponse{
		Results:  make([]*internal.QueryResult, len(resp.Results)),
		Profiles: encodeProfiles(resp.Profiles),
	}

	for i := range resp.Results {
		pb.Results[i] = &internal.QueryResult{}

		switch result := resp.Results[i].(type) {
		case *Bitmap:
			pb.Results[i].Bitmap = encodeBitmap(result)
		case []Pair:
			pb.Results[i].Pairs = encodePairs(result)
		case uint64:
			pb.Results[i].N = result
		case bool:
			pb.Results[i].Changed = result
		}
	}

	if resp.Err != nil {
		pb.Err = resp.Err.Error()
	}

	return pb
}

// parseUint64Slice returns a slice of uint64s from a comma-delimited string.
func parseUint64Slice(s string) ([]uint64, error) {
	var a []uint64
	for _, str := range strings.Split(s, ",") {
		// Ignore blanks.
		if str == "" {
			continue
		}

		// Parse number.
		num, err := strconv.ParseUint(str, 10, 64)
		if err != nil {
			return nil, err
		}
		a = append(a, num)
	}
	return a, nil
}

// errorString returns the string representation of err.
func errorString(err error) string {
	if err == nil {
		return ""
	}
	return err.Error()
}<|MERGE_RESOLUTION|>--- conflicted
+++ resolved
@@ -275,13 +275,8 @@
 func (h *Handler) handleGetSliceMax(w http.ResponseWriter, r *http.Request) error {
 	ms := h.Index.MaxSlices()
 	if strings.Contains(r.Header.Get("Accept"), "application/x-protobuf") {
-<<<<<<< HEAD
 		pb := &internal.MaxSlicesResponse{
 			MaxSlices: ms,
-=======
-		pb := &internal.SliceMaxResponse{
-			SliceMax: sm,
->>>>>>> c6e2b129
 		}
 		if buf, err := proto.Marshal(pb); err != nil {
 			return err
