--- conflicted
+++ resolved
@@ -421,13 +421,8 @@
 	view := NewView(path, f.index, f.name, name, f.cacheSize)
 	view.cacheType = f.cacheType
 	view.LogOutput = f.LogOutput
-<<<<<<< HEAD
-	view.BitmapAttrStore = f.bitmapAttrStore
+	view.RowAttrStore = f.rowAttrStore
 	view.stats = f.Stats.WithTags(fmt.Sprintf("view:%s", name))
-=======
-	view.RowAttrStore = f.rowAttrStore
-	view.stats = f.Stats.WithTags(fmt.Sprintf("slice:%s", name))
->>>>>>> 12f1e647
 	return view
 }
 
