--- conflicted
+++ resolved
@@ -160,22 +160,13 @@
 	return btc.tree.Len()
 }
 
-<<<<<<< HEAD
-func (btc *BTreeContainers) Reset() {
-	btc.tree = TreeNew(cmp)
-=======
 func (btc *bTreeContainers) Reset() {
 	btc.tree = treeNew(cmp)
->>>>>>> 25622920
 	btc.lastKey = 0
 	btc.lastContainer = nil
 }
 
-<<<<<<< HEAD
-func (btc *BTreeContainers) Iterator(key uint64) (citer roaring.ContainerIterator, found bool) {
-=======
 func (btc *bTreeContainers) Iterator(key uint64) (citer roaring.ContainerIterator, found bool) {
->>>>>>> 25622920
 	e, ok := btc.tree.Seek(key)
 	if ok {
 		found = true
