package bench

import (
	"fmt"

	"flag"
	"io/ioutil"

	"context"
	"math"
	"math/rand"
	"time"
)

// Zipf sets random bits according to the Zipf-Mandelbrot distribution.
// This distribution accepts two parameters, Exponent and Ratio, for both bitmaps and profiles.
// It also uses PermutationGenerator to permute IDs randomly.
type Zipf struct {
	HasClient
	Name            string  `json:"name"`
	BaseBitmapID    int64   `json:"base-bitmap-id"`
	BaseProfileID   int64   `json:"base-profile-id"`
	BitmapIDRange   int64   `json:"bitmap-id-range"`
	ProfileIDRange  int64   `json:"profile-id-range"`
	Iterations      int     `json:"iterations"`
	Seed            int64   `json:"seed"`
	DB              string  `json:"db"`
	BitmapExponent  float64 `json:"bitmap-exponent"`
	BitmapRatio     float64 `json:"bitmap-ratio"`
	ProfileExponent float64 `json:"profile-exponent"`
	ProfileRatio    float64 `json:"profile-ratio"`
	Operation       string  `json:"operation"`
	bitmapRng       *rand.Zipf
	profileRng      *rand.Zipf
	bitmapPerm      *PermutationGenerator
	profilePerm     *PermutationGenerator
}

// Usage returns the usage message to be printed.
func (b *Zipf) Usage() string {
	return `
zipf sets random bits according to the Zipf distribution.
This is a power-law distribution controlled by two parameters.
Exponent, in the range (1, inf), with a default value of 1.001, controls
the "sharpness" of the distribution, with higher exponent being sharper.
Ratio, in the range (0, 1), with a default value of 0.25, controls the
maximum variation of the distribution, with higher ratio being more uniform.

Agent number modifies random seed.

Usage: zipf [arguments]

The following arguments are available:

	-base-bitmap-id int
		bits being set will all be greater than BaseBitmapID

	-bitmap-id-range int
		number of possible bitmap ids that can be set

	-base-profile-id int
		profile id num to start from

	-profile-id-range int
		number of possible profile ids that can be set

	-iterations int
		number of bits to set

	-seed int
		Seed for RNG

	-db string
		pilosa db to use

	-bitmap-exponent float64
		zipf exponent parameter for bitmap IDs

	-bitmap-ratio float64
		zipf probability ratio parameter for bitmap IDs

	-profile-exponent float64
		zipf exponent parameter for profile IDs

	-profile-ratio float64
		zipf probability ratio parameter for profile IDs

	-client-type string
		Can be 'single' (all agents hitting one host) or 'round_robin'
<<<<<<< HEAD
	-content-type string
		protobuf or pql
=======

	-operation string
		Can be 'set' or 'clear'
>>>>>>> dbd633ee
`[1:]
}

// ConsumeFlags parses all flags up to the next non flag argument (argument does
// not start with "-" and isn't the value of a flag). It returns the remaining
// args.
func (b *Zipf) ConsumeFlags(args []string) ([]string, error) {
	fs := flag.NewFlagSet("Zipf", flag.ContinueOnError)
	fs.SetOutput(ioutil.Discard)
	fs.Int64Var(&b.BaseBitmapID, "base-bitmap-id", 0, "")
	fs.Int64Var(&b.BitmapIDRange, "bitmap-id-range", 100000, "")
	fs.Int64Var(&b.BaseProfileID, "base-profile-id", 0, "")
	fs.Int64Var(&b.ProfileIDRange, "profile-id-range", 100000, "")
	fs.Int64Var(&b.Seed, "seed", 1, "")
	fs.IntVar(&b.Iterations, "iterations", 100, "")
	fs.StringVar(&b.DB, "db", "benchdb", "")
	fs.Float64Var(&b.BitmapExponent, "bitmap-exponent", 1.01, "")
	fs.Float64Var(&b.BitmapRatio, "bitmap-ratio", 0.25, "")
	fs.Float64Var(&b.ProfileExponent, "profile-exponent", 1.01, "")
	fs.Float64Var(&b.ProfileRatio, "profile-ratio", 0.25, "")
	fs.StringVar(&b.ClientType, "client-type", "single", "")
<<<<<<< HEAD
	fs.StringVar(&b.ContentType, "content-type", "protobuf", "")
=======
	fs.StringVar(&b.Operation, "operation", "set", "")
>>>>>>> dbd633ee

	if err := fs.Parse(args); err != nil {
		return nil, err
	}
	return fs.Args(), nil
}

// Offset is the true parameter used by the Zipf distribution, but the ratio,
// as defined here, is a simpler, readable way to define the distribution.
// Offset is in [1, inf), and its meaning depends on N (a pain for updating benchmark configs)
// ratio is in (0, 1), and its meaning does not depend on N.
// it is the ratio of the lowest probability in the distribution to the highest.
// ratio=0.01 corresponds to a very small offset - the most skewed distribution for a given pair (N, exp)
// ratio=0.99 corresponds to a very large offset - the most nearly uniform distribution for a given (N, exp)
func getZipfOffset(N int64, exp, ratio float64) float64 {
	z := math.Pow(ratio, 1/exp)
	return z * float64(N-1) / (1 - z)
}

// Init sets up the benchmark based on the agent number and initializes the
// client.
func (b *Zipf) Init(hosts []string, agentNum int) error {
	b.Name = "zipf"
	b.Seed = b.Seed + int64(agentNum)
	rnd := rand.New(rand.NewSource(b.Seed))
	bitmapOffset := getZipfOffset(b.BitmapIDRange, b.BitmapExponent, b.BitmapRatio)
	b.bitmapRng = rand.NewZipf(rnd, b.BitmapExponent, bitmapOffset, uint64(b.BitmapIDRange-1))
	profileOffset := getZipfOffset(b.ProfileIDRange, b.ProfileExponent, b.ProfileRatio)
	b.profileRng = rand.NewZipf(rnd, b.ProfileExponent, profileOffset, uint64(b.ProfileIDRange-1))

	b.bitmapPerm = NewPermutationGenerator(b.BitmapIDRange, b.Seed)
	b.profilePerm = NewPermutationGenerator(b.ProfileIDRange, b.Seed+1)

	if b.Operation != "set" && b.Operation != "clear" {
		return fmt.Errorf("Unsupported operation: \"%s\" (must be \"set\" or \"clear\")", b.Operation)
	}

	return b.HasClient.Init(hosts, agentNum)
}

// Run runs the Zipf benchmark
func (b *Zipf) Run(ctx context.Context) map[string]interface{} {
	results := make(map[string]interface{})
	if b.client == nil {
		results["error"] = fmt.Errorf("No client set for Zipf")
		return results
	}
	operation := "SetBit"
	if b.Operation == "clear" {
		operation = "ClearBit"
	}
	s := NewStats()
	var start time.Time
	for n := 0; n < b.Iterations; n++ {
		// generate IDs from Zipf distribution
		bitmapIDOriginal := b.bitmapRng.Uint64()
		profIDOriginal := b.profileRng.Uint64()
		// permute IDs randomly, but repeatably
		bitmapID := b.bitmapPerm.Next(int64(bitmapIDOriginal))
		profID := b.profilePerm.Next(int64(profIDOriginal))

		query := fmt.Sprintf("%s(%d, 'frame.n', %d)", operation, b.BaseBitmapID+int64(bitmapID), b.BaseProfileID+int64(profID))
		start = time.Now()
		_, err := b.client.ExecuteQuery(ctx, b.DB, query, true)
		if err != nil {
			results["error"] = fmt.Sprintf("Error executing query in zipf: %v", err)
			return results
		}
		s.Add(time.Now().Sub(start))
	}
	AddToResults(s, results)
	return results
}<|MERGE_RESOLUTION|>--- conflicted
+++ resolved
@@ -87,14 +87,11 @@
 
 	-client-type string
 		Can be 'single' (all agents hitting one host) or 'round_robin'
-<<<<<<< HEAD
-	-content-type string
-		protobuf or pql
-=======
 
 	-operation string
 		Can be 'set' or 'clear'
->>>>>>> dbd633ee
+	-content-type string
+		protobuf or pql
 `[1:]
 }
 
@@ -116,11 +113,8 @@
 	fs.Float64Var(&b.ProfileExponent, "profile-exponent", 1.01, "")
 	fs.Float64Var(&b.ProfileRatio, "profile-ratio", 0.25, "")
 	fs.StringVar(&b.ClientType, "client-type", "single", "")
-<<<<<<< HEAD
+	fs.StringVar(&b.Operation, "operation", "set", "")
 	fs.StringVar(&b.ContentType, "content-type", "protobuf", "")
-=======
-	fs.StringVar(&b.Operation, "operation", "set", "")
->>>>>>> dbd633ee
 
 	if err := fs.Parse(args); err != nil {
 		return nil, err
