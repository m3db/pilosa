// Copyright 2017 Pilosa Corp.
//
// Licensed under the Apache License, Version 2.0 (the "License");
// you may not use this file except in compliance with the License.
// You may obtain a copy of the License at
//
//     http://www.apache.org/licenses/LICENSE-2.0
//
// Unless required by applicable law or agreed to in writing, software
// distributed under the License is distributed on an "AS IS" BASIS,
// WITHOUT WARRANTIES OR CONDITIONS OF ANY KIND, either express or implied.
// See the License for the specific language governing permissions and
// limitations under the License.

package pilosa

import (
	"archive/tar"
	"bufio"
	"bytes"
	"container/heap"
	"context"
	"encoding/binary"
	"fmt"
	"hash"
	"io"
	"io/ioutil"
	"os"
	"sort"
	"sync"
	"syscall"
	"time"
	"unsafe"

	"github.com/cespare/xxhash"

	"math"

	"github.com/gogo/protobuf/proto"
	"github.com/pilosa/pilosa/internal"
	"github.com/pilosa/pilosa/pql"
	"github.com/pilosa/pilosa/roaring"
	"github.com/pkg/errors"
)

const (
	// ShardWidth is the number of column IDs in a shard. It must be a power of 2 greater than or equal to 16.
	shardWidthExponent = 20
	ShardWidth         = 1 << shardWidthExponent

	// shardVsContainerExponent is the power of 2 of ShardWith minus the power
	// of two of roaring container width (which is 16).
	// 2^shardVsContainerExponent is the number of containers in a shard row.
	//
	// It is represented in this rather awkward way because calculating the row
	// which a given container is in means dividing by the number of rows per
	// container which is performantly expressed as a right shift by this
	// exponent.
	shardVsContainerExponent = shardWidthExponent - 16

	// width of roaring containers is 2^16
	containerWidth = 1 << 16

	// snapshotExt is the file extension used for an in-process snapshot.
	snapshotExt = ".snapshotting"

	// copyExt is the file extension used for the temp file used while copying.
	copyExt = ".copying"

	// cacheExt is the file extension for persisted cache ids.
	cacheExt = ".cache"

	// HashBlockSize is the number of rows in a merkle hash block.
	HashBlockSize = 100

	// defaultFragmentMaxOpN is the default value for Fragment.MaxOpN.
	defaultFragmentMaxOpN = 2000

	// Row ids used for boolean fields.
	falseRowID = uint64(0)
	trueRowID  = uint64(1)
)

// fragment represents the intersection of a field and shard in an index.
type fragment struct {
	mu sync.RWMutex

	// Composite identifiers
	index string
	field string
	view  string
	shard uint64

	// File-backed storage
	path        string
	file        *os.File
	storage     *roaring.Bitmap
	storageData []byte
	opN         int // number of ops since snapshot

	// Cache for row counts.
	CacheType string // passed in by field
	cache     cache
	CacheSize uint32

	// Stats reporting.
	maxRowID uint64

	// Cache containing full rows (not just counts).
	rowCache bitmapCache

	// Cached checksums for each block.
	checksums map[int][]byte

	// Number of operations performed before performing a snapshot.
	// This limits the size of fragments on the heap and flushes them to disk
	// so that they can be mmapped and heap utilization can be kept low.
	MaxOpN int

	// Logger used for out-of-band log entries.
	Logger Logger

	// Row attribute storage.
	// This is set by the parent field unless overridden for testing.
	RowAttrStore AttrStore

	// mutexVector is used for mutex field types. It's checked for an
	// existing value (to clear) prior to setting a new value.
	mutexVector vector

	stats StatsClient
}

// newFragment returns a new instance of Fragment.
func newFragment(path, index, field, view string, shard uint64) *fragment {
	return &fragment{
		path:      path,
		index:     index,
		field:     field,
		view:      view,
		shard:     shard,
		CacheType: DefaultCacheType,
		CacheSize: DefaultCacheSize,

		Logger: NopLogger,
		MaxOpN: defaultFragmentMaxOpN,

		stats: NopStatsClient,
	}
}

// cachePath returns the path to the fragment's cache data.
func (f *fragment) cachePath() string { return f.path + cacheExt }

// Open opens the underlying storage.
func (f *fragment) Open() error {
	f.mu.Lock()
	defer f.mu.Unlock()

	if err := func() error {
		// Initialize storage in a function so we can close if anything goes wrong.
		if err := f.openStorage(); err != nil {
			return errors.Wrap(err, "opening storage")
		}

		// Fill cache with rows persisted to disk.
		if err := f.openCache(); err != nil {
			return errors.Wrap(err, "opening cache")
		}

		// Clear checksums.
		f.checksums = make(map[int][]byte)

		// Read last bit to determine max row.
		pos := f.storage.Max()
		f.maxRowID = pos / ShardWidth
		f.stats.Gauge("rows", float64(f.maxRowID), 1.0)
		return nil
	}(); err != nil {
		f.close()
		return err
	}

	return nil
}

// openStorage opens the storage bitmap.
func (f *fragment) openStorage() error {
	// Create a roaring bitmap to serve as storage for the shard.
	if f.storage == nil {
		f.storage = roaring.NewFileBitmap()
	}
	// Open the data file to be mmap'd and used as an ops log.
	file, err := os.OpenFile(f.path, os.O_RDWR|os.O_CREATE|os.O_APPEND, 0666)
	if err != nil {
		return fmt.Errorf("open file: %s", err)
	}
	f.file = file

	// Lock the underlying file.
	if err := syscall.Flock(int(f.file.Fd()), syscall.LOCK_EX|syscall.LOCK_NB); err != nil {
		return fmt.Errorf("flock: %s", err)
	}

	// If the file is empty then initialize it with an empty bitmap.
	fi, err := f.file.Stat()
	if err != nil {
		return errors.Wrap(err, "statting file before")
	} else if fi.Size() == 0 {
		bi := bufio.NewWriter(f.file)
		if _, err := f.storage.WriteTo(bi); err != nil {
			return fmt.Errorf("init storage file: %s", err)
		}
		bi.Flush()
		fi, err = f.file.Stat()
		if err != nil {
			return errors.Wrap(err, "statting file after")
		}
	}

	// Mmap the underlying file so it can be zero copied.
	storageData, err := syscall.Mmap(int(f.file.Fd()), 0, int(fi.Size()), syscall.PROT_READ, syscall.MAP_SHARED)
	if err != nil {
		return fmt.Errorf("mmap: %s", err)
	}
	f.storageData = storageData

	// Advise the kernel that the mmap is accessed randomly.
	if err := madvise(f.storageData, syscall.MADV_RANDOM); err != nil {
		return fmt.Errorf("madvise: %s", err)
	}

	// Attach the mmap file to the bitmap.
	data := f.storageData
	if err := f.storage.UnmarshalBinary(data); err != nil {
		return fmt.Errorf("unmarshal storage: file=%s, err=%s", f.file.Name(), err)
	}

	// Attach the file to the bitmap to act as a write-ahead log.
	f.storage.OpWriter = f.file
	f.rowCache = &simpleCache{make(map[uint64]*Row)}

	return nil

}

// openCache initializes the cache from row ids persisted to disk.
func (f *fragment) openCache() error {
	// Determine cache type from field name.
	switch f.CacheType {
	case CacheTypeRanked:
		f.cache = NewRankCache(f.CacheSize)
	case CacheTypeLRU:
		f.cache = newLRUCache(f.CacheSize)
	case CacheTypeNone:
		f.cache = globalNopCache
		return nil
	default:
		return ErrInvalidCacheType
	}

	// Read cache data from disk.
	path := f.cachePath()
	buf, err := ioutil.ReadFile(path)
	if os.IsNotExist(err) {
		return nil
	} else if err != nil {
		return fmt.Errorf("open cache: %s", err)
	}

	// Unmarshal cache data.
	var pb internal.Cache
	if err := proto.Unmarshal(buf, &pb); err != nil {
		f.Logger.Printf("error unmarshaling cache data, skipping: path=%s, err=%s", path, err)
		return nil
	}

	// Read in all rows by ID.
	// This will cause them to be added to the cache.
	for _, id := range pb.IDs {
		n := f.storage.CountRange(id*ShardWidth, (id+1)*ShardWidth)
		f.cache.BulkAdd(id, n)
	}
	f.cache.Invalidate()

	return nil
}

// Close flushes the underlying storage, closes the file and unlocks it.
func (f *fragment) Close() error {
	f.mu.Lock()
	defer f.mu.Unlock()
	return f.close()
}

func (f *fragment) close() error {
	// Flush cache if closing gracefully.
	if err := f.flushCache(); err != nil {
		f.Logger.Printf("fragment: error flushing cache on close: err=%s, path=%s", err, f.path)
		return errors.Wrap(err, "flushing cache")
	}

	// Close underlying storage.
	if err := f.closeStorage(); err != nil {
		f.Logger.Printf("fragment: error closing storage: err=%s, path=%s", err, f.path)
		return errors.Wrap(err, "closing storage")
	}

	// Remove checksums.
	f.checksums = nil

	return nil
}

func (f *fragment) closeStorage() error {
	// Clear the storage bitmap so it doesn't access the closed mmap.

	//f.storage = roaring.NewBitmap()

	// Unmap the file.
	if f.storageData != nil {
		if err := syscall.Munmap(f.storageData); err != nil {
			return fmt.Errorf("munmap: %s", err)
		}
		f.storageData = nil
	}

	// Flush file, unlock & close.
	if f.file != nil {
		if err := f.file.Sync(); err != nil {
			return fmt.Errorf("sync: %s", err)
		}
		if err := syscall.Flock(int(f.file.Fd()), syscall.LOCK_UN); err != nil {
			return fmt.Errorf("unlock: %s", err)
		}
		if err := f.file.Close(); err != nil {
			return fmt.Errorf("close file: %s", err)
		}
	}

	return nil
}

// row returns a row by ID.
func (f *fragment) row(rowID uint64) *Row {
	f.mu.Lock()
	defer f.mu.Unlock()
	return f.unprotectedRow(rowID)
}

func (f *fragment) unprotectedRow(rowID uint64) *Row {
	r, ok := f.rowCache.Fetch(rowID)
	if ok && r != nil {
		return r
	}

	// Only use a subset of the containers.
	// NOTE: The start & end ranges must be divisible by container width.
	data := f.storage.OffsetRange(f.shard*ShardWidth, rowID*ShardWidth, (rowID+1)*ShardWidth)

	// Reference bitmap subrange in storage.
	// We Clone() data because otherwise row will contain pointers to containers in storage.
	// This causes unexpected results when we cache the row and try to use it later.
	row := &Row{
		segments: []rowSegment{{
			data:     *data.Clone(),
			shard:    f.shard,
			writable: false,
		}},
	}
	row.invalidateCount()

	f.rowCache.Add(rowID, row)

	return row
}

// setBit sets a bit for a given column & row within the fragment.
// This updates both the on-disk storage and the in-cache bitmap.
func (f *fragment) setBit(rowID, columnID uint64) (changed bool, err error) {
	f.mu.Lock()
	defer f.mu.Unlock()

	// handle mutux field type
	if f.mutexVector != nil {
		if err := f.handleMutex(rowID, columnID); err != nil {
			return changed, errors.Wrap(err, "handling mutex")
		}
	}

	return f.unprotectedSetBit(rowID, columnID)
}

// handleMutex will clear an existing row and store the new row
// in the vector.
func (f *fragment) handleMutex(rowID, columnID uint64) error {
	if existingRowID, found, err := f.mutexVector.Get(columnID); err != nil {
		return errors.Wrap(err, "getting mutex vector data")
	} else if found && existingRowID != rowID {
		if _, err := f.unprotectedClearBit(existingRowID, columnID); err != nil {
			return errors.Wrap(err, "clearing mutex value")
		}
	}
	return nil
}

func (f *fragment) unprotectedSetBit(rowID, columnID uint64) (changed bool, err error) {
	changed = false
	// Determine the position of the bit in the storage.
	pos, err := f.pos(rowID, columnID)
	if err != nil {
		return false, errors.Wrap(err, "getting bit pos")
	}

	// Write to storage.
	if changed, err = f.storage.Add(pos); err != nil {
		return false, errors.Wrap(err, "writing")
	}

	// Don't update the cache if nothing changed.
	if !changed {
		return changed, nil
	}

	// Invalidate block checksum.
	delete(f.checksums, int(rowID/HashBlockSize))

	// Increment number of operations until snapshot is required.
	if err := f.incrementOpN(); err != nil {
		return false, errors.Wrap(err, "incrementing")
	}

	// Get the row from row cache or fragment.storage.
	row := f.unprotectedRow(rowID)
	row.SetBit(columnID)

	// Update the cache.
	f.cache.Add(rowID, row.Count())

	f.stats.Count("setBit", 1, 0.001)

	// Update row count if they have increased.
	if rowID > f.maxRowID {
		f.maxRowID = rowID
		f.stats.Gauge("rows", float64(f.maxRowID), 1.0)
	}

	return changed, nil
}

// clearBit clears a bit for a given column & row within the fragment.
// This updates both the on-disk storage and the in-cache bitmap.
func (f *fragment) clearBit(rowID, columnID uint64) (bool, error) {
	f.mu.Lock()
	defer f.mu.Unlock()
	return f.unprotectedClearBit(rowID, columnID)
}

func (f *fragment) unprotectedClearBit(rowID, columnID uint64) (changed bool, err error) {
	changed = false
	// Determine the position of the bit in the storage.
	pos, err := f.pos(rowID, columnID)
	if err != nil {
		return false, errors.Wrap(err, "getting bit pos")
	}

	// Write to storage.
	if changed, err = f.storage.Remove(pos); err != nil {
		return false, errors.Wrap(err, "writing")
	}

	// Don't update the cache if nothing changed.
	if !changed {
		return changed, nil
	}

	// Invalidate block checksum.
	delete(f.checksums, int(rowID/HashBlockSize))

	// Increment number of operations until snapshot is required.
	if err := f.incrementOpN(); err != nil {
		return false, errors.Wrap(err, "incrementing")
	}

	// Get the row from cache or fragment.storage.
	row := f.unprotectedRow(rowID)
	row.clearBit(columnID)

	// Update the cache.
	f.cache.Add(rowID, row.Count())

	f.stats.Count("clearBit", 1, 1.0)

	return changed, nil
}

// setRow replaces an existing row (specified by rowID) with the given
// Row. This updates both the on-disk storage and the in-cache bitmap.
func (f *fragment) setRow(row *Row, rowID uint64) (bool, error) {
	f.mu.Lock()
	defer f.mu.Unlock()
	return f.unprotectedSetRow(row, rowID)
}

func (f *fragment) unprotectedSetRow(row *Row, rowID uint64) (changed bool, err error) {
	// TODO: In order to return `changed`, we need to first compare
	// the existing row with the given row. Determine if the overhead
	// of this is worth having `changed`.
	// For now we will assume changed is always true.
	changed = true

	// First container of the row in storage.
	headContainerKey := rowID << shardVsContainerExponent

	// Remove every existing container in the row.
	for i := uint64(0); i < (1 << shardVsContainerExponent); i++ {
		f.storage.Containers.Remove(headContainerKey + i)
	}

	// From the given row, get the rowSegment for this shard.
	seg := row.segment(f.shard)
	if seg == nil {
		return changed, nil
	}

	// Put each container from rowSegment to fragment storage.
	citer, _ := seg.data.Containers.Iterator(f.shard << shardVsContainerExponent)
	for citer.Next() {
		k, c := citer.Value()
		f.storage.Containers.Put(headContainerKey+(k%(1<<shardVsContainerExponent)), c)
	}

	// Update the row in cache.
	n := f.storage.CountRange(rowID*ShardWidth, (rowID+1)*ShardWidth)
	f.cache.BulkAdd(rowID, n)

	// Snapshot storage.
	if err := f.snapshot(); err != nil {
		return false, errors.Wrap(err, "snapshotting")
	}

	f.stats.Count("setRow", 1, 1.0)

	return changed, nil
}

// ClearRow clears a row for a given rowID within the fragment.
// This updates both the on-disk storage and the in-cache bitmap.
func (f *fragment) clearRow(rowID uint64) (bool, error) {
	f.mu.Lock()
	defer f.mu.Unlock()
	return f.unprotectedClearRow(rowID)
}

func (f *fragment) unprotectedClearRow(rowID uint64) (changed bool, err error) {
	changed = false

	// First container of the row in storage.
	headContainerKey := rowID << shardVsContainerExponent

	// Remove every container in the row.
	for i := uint64(0); i < (1 << shardVsContainerExponent); i++ {
		k := headContainerKey + i
		// Technically we could bypass the Get() call and only
		// call Remove(), but the Get() gives us the ability
		// to return true if any existing data was removed.
		if cont := f.storage.Containers.Get(k); cont != nil {
			f.storage.Containers.Remove(k)
			changed = true
		}
	}

	// Clear the row in cache.
	f.cache.Add(rowID, 0)

	// Snapshot storage.
	if err := f.snapshot(); err != nil {
		return false, errors.Wrap(err, "snapshotting")
	}

	f.stats.Count("clearRow", 1, 1.0)

	return changed, nil
}

func (f *fragment) bit(rowID, columnID uint64) (bool, error) {
	pos, err := f.pos(rowID, columnID)
	if err != nil {
		return false, err
	}
	return f.storage.Contains(pos), nil
}

// value uses a column of bits to read a multi-bit value.
func (f *fragment) value(columnID uint64, bitDepth uint) (value uint64, exists bool, err error) {
	f.mu.Lock()
	defer f.mu.Unlock()

	// If existence bit is unset then ignore remaining bits.
	if v, err := f.bit(uint64(bitDepth), columnID); err != nil {
		return 0, false, errors.Wrap(err, "getting existence bit")
	} else if !v {
		return 0, false, nil
	}

	// Compute other bits into a value.
	for i := uint(0); i < bitDepth; i++ {
		if v, err := f.bit(uint64(i), columnID); err != nil {
			return 0, false, errors.Wrapf(err, "getting value bit %d", i)
		} else if v {
			value |= (1 << i)
		}
	}

	return value, true, nil
}

// setValue uses a column of bits to set a multi-bit value.
func (f *fragment) setValue(columnID uint64, bitDepth uint, value uint64) (changed bool, err error) {
	f.mu.Lock()
	defer f.mu.Unlock()

	for i := uint(0); i < bitDepth; i++ {
		if value&(1<<i) != 0 {
			if c, err := f.unprotectedSetBit(uint64(i), columnID); err != nil {
				return changed, err
			} else if c {
				changed = true
			}
		} else {
			if c, err := f.unprotectedClearBit(uint64(i), columnID); err != nil {
				return changed, err
			} else if c {
				changed = true
			}
		}
	}

	// Mark value as set.
	if c, err := f.unprotectedSetBit(uint64(bitDepth), columnID); err != nil {
		return changed, errors.Wrap(err, "marking not-null")
	} else if c {
		changed = true
	}

	return changed, nil
}

// importSetValue is a more efficient SetValue just for imports.
func (f *fragment) importSetValue(columnID uint64, bitDepth uint, value uint64) (changed bool, err error) { // nolint: unparam

	for i := uint(0); i < bitDepth; i++ {
		if value&(1<<i) != 0 {
			bit, err := f.pos(uint64(i), columnID)
			if err != nil {
				return changed, errors.Wrap(err, "getting set pos")
			}
			if c, err := f.storage.Add(bit); err != nil {
				return changed, errors.Wrap(err, "adding")
			} else if c {
				changed = true
			}
		} else {
			bit, err := f.pos(uint64(i), columnID)
			if err != nil {
				return changed, errors.Wrap(err, "getting clear pos")
			}
			if c, err := f.storage.Remove(bit); err != nil {
				return changed, errors.Wrap(err, "removing")
			} else if c {
				changed = true
			}
		}
	}

	// Mark value as set.
	p, err := f.pos(uint64(bitDepth), columnID)
	if err != nil {
		return changed, errors.Wrap(err, "marking not-null")
	}
	if c, err := f.storage.Add(p); err != nil {
		return changed, errors.Wrap(err, "adding to storage")
	} else if c {
		changed = true
	}

	return changed, nil
}

// sum returns the sum of a given bsiGroup as well as the number of columns involved.
// A bitmap can be passed in to optionally filter the computed columns.
func (f *fragment) sum(filter *Row, bitDepth uint) (sum, count uint64, err error) {
	// Compute count based on the existence row.
	row := f.row(uint64(bitDepth))
	if filter != nil {
		count = row.intersectionCount(filter)
	} else {
		count = row.Count()
	}

	// Compute the sum based on the bit count of each row multiplied by the
	// place value of each row. For example, 10 bits in the 1's place plus
	// 4 bits in the 2's place plus 3 bits in the 4's place equals a total
	// sum of 30:
	//
	//   10*(2^0) + 4*(2^1) + 3*(2^2) = 30
	//
	var cnt uint64
	for i := uint(0); i < bitDepth; i++ {
		row := f.row(uint64(i))
		if filter != nil {
			cnt = row.intersectionCount(filter)
		} else {
			cnt = row.Count()
		}
		sum += (1 << i) * cnt
	}

	return sum, count, nil
}

// min returns the min of a given bsiGroup as well as the number of columns involved.
// A bitmap can be passed in to optionally filter the computed columns.
func (f *fragment) min(filter *Row, bitDepth uint) (min, count uint64, err error) {

	consider := f.row(uint64(bitDepth))
	if filter != nil {
		consider = consider.Intersect(filter)
	}

	// If there are no columns to consider, return early.
	if consider.Count() == 0 {
		return 0, 0, nil
	}

	for i := bitDepth; i > uint(0); i-- {
		ii := i - 1 // allow for uint range: (bitDepth-1) to 0
		row := f.row(uint64(ii))

		x := consider.Difference(row)
		count = x.Count()
		if count > 0 {
			consider = x
		} else {
			min += (1 << ii)
			if ii == 0 {
				count = consider.Count()
			}
		}
	}

	return min, count, nil
}

// max returns the max of a given bsiGroup as well as the number of columns involved.
// A bitmap can be passed in to optionally filter the computed columns.
func (f *fragment) max(filter *Row, bitDepth uint) (max, count uint64, err error) {

	consider := f.row(uint64(bitDepth))
	if filter != nil {
		consider = consider.Intersect(filter)
	}

	// If there are no columns to consider, return early.
	if consider.Count() == 0 {
		return 0, 0, nil
	}

	for i := bitDepth; i > uint(0); i-- {
		ii := i - 1 // allow for uint range: (bitDepth-1) to 0
		row := f.row(uint64(ii))

		x := row.Intersect(consider)
		count = x.Count()
		if count > 0 {
			max += (1 << ii)
			consider = x
		} else if ii == 0 {
			count = consider.Count()
		}
	}

	return max, count, nil
}

// rangeOp returns bitmaps with a bsiGroup value encoding matching the predicate.
func (f *fragment) rangeOp(op pql.Token, bitDepth uint, predicate uint64) (*Row, error) {
	switch op {
	case pql.EQ:
		return f.rangeEQ(bitDepth, predicate)
	case pql.NEQ:
		return f.rangeNEQ(bitDepth, predicate)
	case pql.LT, pql.LTE:
		return f.rangeLT(bitDepth, predicate, op == pql.LTE)
	case pql.GT, pql.GTE:
		return f.rangeGT(bitDepth, predicate, op == pql.GTE)
	default:
		return nil, ErrInvalidRangeOperation
	}
}

func (f *fragment) rangeEQ(bitDepth uint, predicate uint64) (*Row, error) {
	// Start with set of columns with values set.
	b := f.row(uint64(bitDepth))

	// Filter any bits that don't match the current bit value.
	for i := int(bitDepth - 1); i >= 0; i-- {
		row := f.row(uint64(i))
		bit := (predicate >> uint(i)) & 1

		if bit == 1 {
			b = b.Intersect(row)
		} else {
			b = b.Difference(row)
		}
	}

	return b, nil
}

func (f *fragment) rangeNEQ(bitDepth uint, predicate uint64) (*Row, error) {
	// Start with set of columns with values set.
	b := f.row(uint64(bitDepth))

	// Get the equal bitmap.
	eq, err := f.rangeEQ(bitDepth, predicate)
	if err != nil {
		return nil, err
	}

	// Not-null minus the equal bitmap.
	b = b.Difference(eq)

	return b, nil
}

func (f *fragment) rangeLT(bitDepth uint, predicate uint64, allowEquality bool) (*Row, error) {
	keep := NewRow()

	// Start with set of columns with values set.
	b := f.row(uint64(bitDepth))

	// Filter any bits that don't match the current bit value.
	leadingZeros := true
	for i := int(bitDepth - 1); i >= 0; i-- {
		row := f.row(uint64(i))
		bit := (predicate >> uint(i)) & 1

		// Remove any columns with higher bits set.
		if leadingZeros {
			if bit == 0 {
				b = b.Difference(row)
				continue
			} else {
				leadingZeros = false
			}
		}

		// Handle last bit differently.
		// If bit is zero then return only already kept columns.
		// If bit is one then remove any one columns.
		if i == 0 && !allowEquality {
			if bit == 0 {
				return keep, nil
			}
			return b.Difference(row.Difference(keep)), nil
		}

		// If bit is zero then remove all set columns not in excluded bitmap.
		if bit == 0 {
			b = b.Difference(row.Difference(keep))
			continue
		}

		// If bit is set then add columns for set bits to exclude.
		// Don't bother to compute this on the final iteration.
		if i > 0 {
			keep = keep.Union(b.Difference(row))
		}
	}

	return b, nil
}

func (f *fragment) rangeGT(bitDepth uint, predicate uint64, allowEquality bool) (*Row, error) {
	b := f.row(uint64(bitDepth))
	keep := NewRow()

	// Filter any bits that don't match the current bit value.
	for i := int(bitDepth - 1); i >= 0; i-- {
		row := f.row(uint64(i))
		bit := (predicate >> uint(i)) & 1

		// Handle last bit differently.
		// If bit is one then return only already kept columns.
		// If bit is zero then remove any unset columns.
		if i == 0 && !allowEquality {
			if bit == 1 {
				return keep, nil
			}
			return b.Difference(b.Difference(row).Difference(keep)), nil
		}

		// If bit is set then remove all unset columns not already kept.
		if bit == 1 {
			b = b.Difference(b.Difference(row).Difference(keep))
			continue
		}

		// If bit is unset then add columns with set bit to keep.
		// Don't bother to compute this on the final iteration.
		if i > 0 {
			keep = keep.Union(b.Intersect(row))
		}
	}

	return b, nil
}

// notNull returns the not-null row (stored at bitDepth).
func (f *fragment) notNull(bitDepth uint) (*Row, error) {
	return f.row(uint64(bitDepth)), nil
}

// rangeBetween returns bitmaps with a bsiGroup value encoding matching any value between predicateMin and predicateMax.
func (f *fragment) rangeBetween(bitDepth uint, predicateMin, predicateMax uint64) (*Row, error) {
	b := f.row(uint64(bitDepth))
	keep1 := NewRow() // GTE
	keep2 := NewRow() // LTE

	// Filter any bits that don't match the current bit value.
	for i := int(bitDepth - 1); i >= 0; i-- {
		row := f.row(uint64(i))
		bit1 := (predicateMin >> uint(i)) & 1
		bit2 := (predicateMax >> uint(i)) & 1

		// GTE predicateMin
		// If bit is set then remove all unset columns not already kept.
		if bit1 == 1 {
			b = b.Difference(b.Difference(row).Difference(keep1))
		} else {
			// If bit is unset then add columns with set bit to keep.
			// Don't bother to compute this on the final iteration.
			if i > 0 {
				keep1 = keep1.Union(b.Intersect(row))
			}
		}

		// LTE predicateMin
		// If bit is zero then remove all set bits not in excluded bitmap.
		if bit2 == 0 {
			b = b.Difference(row.Difference(keep2))
		} else {
			// If bit is set then add columns for set bits to exclude.
			// Don't bother to compute this on the final iteration.
			if i > 0 {
				keep2 = keep2.Union(b.Difference(row))
			}
		}
	}

	return b, nil
}

// pos translates the row ID and column ID into a position in the storage bitmap.
func (f *fragment) pos(rowID, columnID uint64) (uint64, error) {
	// Return an error if the column ID is out of the range of the fragment's shard.
	minColumnID := f.shard * ShardWidth
	if columnID < minColumnID || columnID >= minColumnID+ShardWidth {
		return 0, errors.New("column out of bounds")
	}
	return pos(rowID, columnID), nil
}

// forEachBit executes fn for every bit set in the fragment.
// Errors returned from fn are passed through.
func (f *fragment) forEachBit(fn func(rowID, columnID uint64) error) error {
	f.mu.Lock()
	defer f.mu.Unlock()

	var err error
	f.storage.ForEach(func(i uint64) {
		// Skip if an error has already occurred.
		if err != nil {
			return
		}

		// Invoke caller's function.
		err = fn(i/ShardWidth, (f.shard*ShardWidth)+(i%ShardWidth))
	})
	return err
}

// top returns the top rows from the fragment.
// If opt.Src is specified then only rows which intersect src are returned.
// If opt.FilterValues exist then the row attribute specified by field is matched.
func (f *fragment) top(opt topOptions) ([]Pair, error) {
	// Retrieve pairs. If no row ids specified then return from cache.
	pairs := f.topBitmapPairs(opt.RowIDs)

	// If row ids are provided, we don't want to truncate the result set
	if len(opt.RowIDs) > 0 {
		opt.N = 0
	}

	// Create a fast lookup of filter values.
	var filters map[interface{}]struct{}
	if opt.FilterName != "" && len(opt.FilterValues) > 0 {
		filters = make(map[interface{}]struct{})
		for _, v := range opt.FilterValues {
			filters[v] = struct{}{}
		}
	}

	// Use `tanimotoThreshold > 0` to indicate whether or not we are considering Tanimoto.
	var tanimotoThreshold uint64
	var minTanimoto, maxTanimoto float64
	var srcCount uint64
	if opt.TanimotoThreshold > 0 && opt.Src != nil {
		tanimotoThreshold = opt.TanimotoThreshold
		srcCount = opt.Src.Count()
		minTanimoto = float64(srcCount*tanimotoThreshold) / 100
		maxTanimoto = float64(srcCount*100) / float64(tanimotoThreshold)
	}

	// Iterate over rankings and add to results until we have enough.
	results := &pairHeap{}
	for _, pair := range pairs {
		rowID, cnt := pair.ID, pair.Count

		// Ignore empty rows.
		if cnt <= 0 {
			continue
		}

		// Check against either Tanimoto threshold or minimum threshold.
		if tanimotoThreshold > 0 {
			// Ignore counts outside of the Tanimoto min/max values.
			if float64(cnt) <= minTanimoto || float64(cnt) >= maxTanimoto {
				continue
			}
		} else {
			// Ignore counts less than MinThreshold.
			if cnt < opt.MinThreshold {
				continue
			}
		}

		// Apply filter, if set.
		if filters != nil {
			attr, err := f.RowAttrStore.Attrs(rowID)
			if err != nil {
				return nil, errors.Wrap(err, "getting attrs")
			} else if attr == nil {
				continue
			} else if attrValue := attr[opt.FilterName]; attrValue == nil {
				continue
			} else if _, ok := filters[attrValue]; !ok {
				continue
			}
		}

		// The initial n pairs should simply be added to the results.
		if opt.N == 0 || results.Len() < opt.N {
			// Calculate count and append.
			count := cnt
			if opt.Src != nil {
				count = opt.Src.intersectionCount(f.row(rowID))
			}
			if count == 0 {
				continue
			}

			// Check against either Tanimoto threshold or minimum threshold.
			if tanimotoThreshold > 0 {
				tanimoto := math.Ceil(float64(count*100) / float64(cnt+srcCount-count))
				if tanimoto <= float64(tanimotoThreshold) {
					continue
				}
			} else {
				if count < opt.MinThreshold {
					continue
				}
			}

			heap.Push(results, Pair{ID: rowID, Count: count})

			// If we reach the requested number of pairs and we are not computing
			// intersections then simply exit. If we are intersecting then sort
			// and then only keep pairs that are higher than the lowest count.
			if opt.N > 0 && results.Len() == opt.N {
				if opt.Src == nil {
					break
				}
			}

			continue
		}

		// Retrieve the lowest count we have.
		// If it's too low then don't try finding anymore pairs.
		threshold := results.Pairs[0].Count

		// If the row doesn't have enough columns set before the intersection
		// then we can assume that any remaining rows also have a count too low.
		if threshold < opt.MinThreshold || cnt < threshold {
			break
		}

		// Calculate the intersecting column count and skip if it's below our
		// last row in our current result set.
		count := opt.Src.intersectionCount(f.row(rowID))
		if count < threshold {
			continue
		}

		heap.Push(results, Pair{ID: rowID, Count: count})
	}

	//Pop first opt.N elements out of heap
	r := make(Pairs, results.Len())
	x := results.Len()
	i := 1
	for results.Len() > 0 {
		r[x-i] = heap.Pop(results).(Pair)
		i++
	}
	return r, nil
}

func (f *fragment) topBitmapPairs(rowIDs []uint64) []bitmapPair {
	// Don't retrieve from storage if CacheTypeNone.
	if f.CacheType == CacheTypeNone {
		return f.cache.Top()
	}
	// If no specific rows are requested, retrieve top rows.
	if len(rowIDs) == 0 {
		f.mu.Lock()
		defer f.mu.Unlock()
		f.cache.Invalidate()
		return f.cache.Top()
	}

	// Otherwise retrieve specific rows.
	pairs := make([]bitmapPair, 0, len(rowIDs))
	for _, rowID := range rowIDs {
		// Look up cache first, if available.
		if n := f.cache.Get(rowID); n > 0 {
			pairs = append(pairs, bitmapPair{
				ID:    rowID,
				Count: n,
			})
			continue
		}

		row := f.row(rowID)
		if row.Count() > 0 {
			// Otherwise load from storage.
			pairs = append(pairs, bitmapPair{
				ID:    rowID,
				Count: row.Count(),
			})
		}
	}
	sort.Sort(bitmapPairs(pairs))
	return pairs
}

// topOptions represents options passed into the Top() function.
type topOptions struct {
	// Number of rows to return.
	N int

	// Bitmap to intersect with.
	Src *Row

	// Specific rows to filter against.
	RowIDs       []uint64
	MinThreshold uint64

	// Filter field name & values.
	FilterName        string
	FilterValues      []interface{}
	TanimotoThreshold uint64
}

// Checksum returns a checksum for the entire fragment.
// If two fragments have the same checksum then they have the same data.
func (f *fragment) Checksum() []byte {
	h := xxhash.New()
	for _, block := range f.Blocks() {
		h.Write(block.Checksum)
	}
	return h.Sum(nil)
}

// InvalidateChecksums clears all cached block checksums.
func (f *fragment) InvalidateChecksums() {
	f.mu.Lock()
	f.checksums = make(map[int][]byte)
	f.mu.Unlock()
}

// Blocks returns info for all blocks containing data.
func (f *fragment) Blocks() []FragmentBlock {
	f.mu.Lock()
	defer f.mu.Unlock()

	var a []FragmentBlock

	// Initialize the iterator.
	itr := f.storage.Iterator()
	itr.Seek(0)

	// Initialize block hasher.
	h := newBlockHasher()

	// Iterate over each value in the fragment.
	v, eof := itr.Next()
	if eof {
		return nil
	}
	blockID := int(v / (HashBlockSize * ShardWidth))
	for {
		// Check for multiple block checksums in a row.
		if n := f.readContiguousChecksums(&a, blockID); n > 0 {
			itr.Seek(uint64(blockID+n) * HashBlockSize * ShardWidth)
			v, eof = itr.Next()
			if eof {
				break
			}
			blockID = int(v / (HashBlockSize * ShardWidth))
			continue
		}

		// Reset hasher.
		h.blockID = blockID
		h.Reset()

		// Read all values for the block.
		for ; ; v, eof = itr.Next() {
			// Once we hit the next block, save the value for the next iteration.
			blockID = int(v / (HashBlockSize * ShardWidth))
			if blockID != h.blockID || eof {
				break
			}

			h.WriteValue(v)
		}

		// Cache checksum.
		chksum := h.Sum()
		f.checksums[h.blockID] = chksum

		// Append block.
		a = append(a, FragmentBlock{
			ID:       h.blockID,
			Checksum: chksum,
		})

		// Exit if we're at the end.
		if eof {
			break
		}
	}

	return a
}

// readContiguousChecksums appends multiple checksums in a row and returns the count added.
func (f *fragment) readContiguousChecksums(a *[]FragmentBlock, blockID int) (n int) {
	for i := 0; ; i++ {
		chksum := f.checksums[blockID+i]
		if chksum == nil {
			return i
		}

		*a = append(*a, FragmentBlock{
			ID:       blockID + i,
			Checksum: chksum,
		})
	}
}

// blockData returns bits in a block as row & column ID pairs.
func (f *fragment) blockData(id int) (rowIDs, columnIDs []uint64) {
	f.mu.Lock()
	defer f.mu.Unlock()
	f.storage.ForEachRange(uint64(id)*HashBlockSize*ShardWidth, (uint64(id)+1)*HashBlockSize*ShardWidth, func(i uint64) {
		rowIDs = append(rowIDs, i/ShardWidth)
		columnIDs = append(columnIDs, i%ShardWidth)
	})
	return rowIDs, columnIDs
}

// mergeBlock compares the block's bits and computes a diff with another set of block bits.
// The state of a bit is determined by consensus from all blocks being considered.
//
// For example, if 3 blocks are compared and two have a set bit and one has a
// cleared bit then the bit is considered cleared. The function returns the
// diff per incoming block so that all can be in sync.
func (f *fragment) mergeBlock(id int, data []pairSet) (sets, clears []pairSet, err error) {
	// Ensure that all pair sets are of equal length.
	for i := range data {
		if len(data[i].rowIDs) != len(data[i].columnIDs) {
			return nil, nil, fmt.Errorf("pair set mismatch(idx=%d): %d != %d", i, len(data[i].rowIDs), len(data[i].columnIDs))
		}
	}

	f.mu.Lock()
	defer f.mu.Unlock()

	// Track sets and clears for all blocks (including local).
	sets = make([]pairSet, len(data)+1)
	clears = make([]pairSet, len(data)+1)

	// Limit upper row/column pair.
	maxRowID := uint64(id+1) * HashBlockSize
	maxColumnID := uint64(ShardWidth)

	// Create buffered iterator for local block.
	itrs := make([]*bufIterator, 1, len(data)+1)
	itrs[0] = newBufIterator(
		newLimitIterator(
			newRoaringIterator(f.storage.Iterator()), maxRowID, maxColumnID,
		),
	)

	// Append buffered iterators for each incoming block.
	for i := range data {
		var itr iterator = newSliceIterator(data[i].rowIDs, data[i].columnIDs)
		itr = newLimitIterator(itr, maxRowID, maxColumnID)
		itrs = append(itrs, newBufIterator(itr))
	}

	// Seek to initial pair.
	for _, itr := range itrs {
		itr.Seek(uint64(id)*HashBlockSize, 0)
	}

	// Determine the number of blocks needed to meet consensus.
	// If there is an even split then a set is used.
	majorityN := (len(itrs) + 1) / 2

	// Iterate over all values in all iterators to determine differences.
	values := make([]bool, len(itrs))
	for {
		var min struct {
			rowID    uint64
			columnID uint64
		}

		// Find the lowest pair.
		var hasData bool
		for _, itr := range itrs {
			bid, pid, eof := itr.Peek()
			if eof { // no more data
				continue
			} else if !hasData { // first pair
				min.rowID, min.columnID, hasData = bid, pid, true
			} else if bid < min.rowID || (bid == min.rowID && pid < min.columnID) { // lower pair
				min.rowID, min.columnID = bid, pid
			}
		}

		// If all iterators are EOF then exit.
		if !hasData {
			break
		}

		// Determine consensus of point.
		var setN int
		for i, itr := range itrs {
			bid, pid, eof := itr.Next()

			values[i] = !eof && bid == min.rowID && pid == min.columnID
			if values[i] {
				setN++ // set
			} else {
				itr.Unread() // clear
			}
		}

		// Determine consensus value.
		newValue := setN >= majorityN

		// Add a diff for any node with a different value.
		for i := range itrs {
			// Value matches, ignore.
			if values[i] == newValue {
				continue
			}

			// Append to either the set or clear diff.
			if newValue {
				sets[i].rowIDs = append(sets[i].rowIDs, min.rowID)
				sets[i].columnIDs = append(sets[i].columnIDs, min.columnID)
			} else {
				clears[i].rowIDs = append(sets[i].rowIDs, min.rowID)
				clears[i].columnIDs = append(sets[i].columnIDs, min.columnID)
			}
		}
	}

	// Set local bits.
	for i := range sets[0].columnIDs {
		if _, err := f.unprotectedSetBit(sets[0].rowIDs[i], (f.shard*ShardWidth)+sets[0].columnIDs[i]); err != nil {
			return nil, nil, errors.Wrap(err, "setting")
		}
	}

	// Clear local bits.
	for i := range clears[0].columnIDs {
		if _, err := f.unprotectedClearBit(clears[0].rowIDs[i], (f.shard*ShardWidth)+clears[0].columnIDs[i]); err != nil {
			return nil, nil, errors.Wrap(err, "clearing")
		}
	}

	return sets[1:], clears[1:], nil
}

// bulkImport bulk imports a set of bits and then snapshots the storage.
// The cache is updated to reflect the new data.
func (f *fragment) bulkImport(rowIDs, columnIDs []uint64) error {
	// Verify that there are an equal number of row ids and column ids.
	if len(rowIDs) != len(columnIDs) {
		return fmt.Errorf("mismatch of row/column len: %d != %d", len(rowIDs), len(columnIDs))
	}

	if f.mutexVector != nil {
		return f.bulkImportMutex(rowIDs, columnIDs)
	}
	return f.bulkImportStandard(rowIDs, columnIDs)
}

// bulkImportStandard performs a bulk import on a standard fragment.
func (f *fragment) bulkImportStandard(rowIDs, columnIDs []uint64) error {
	// Create a temporary bitmap which will be populated by rowIDs and columnIDs
	// and then merged into the existing fragment's bitmap.
	localBitmap := roaring.NewBitmap()

	// Disconnect op writer so we don't append updates.
	localBitmap.OpWriter = nil

	// rowSet maintains the set of rowIDs present in this import.
	// It allows the cache to be updated once per row, instead of once
	// per bit.
	rowSet := make(map[uint64]struct{})
	lastRowID := uint64(0)

	// Process every bit by writing to a local bitmap,
	// to be merged with fragment storage next.
	for i := range rowIDs {
		rowID, columnID := rowIDs[i], columnIDs[i]

		// Determine the position of the bit in the storage.
		pos, err := f.pos(rowID, columnID)
		if err != nil {
			return err
		}

		// Write to local storage.
		_, err = localBitmap.Add(pos)
		if err != nil {
			return err
		}

		// Reduce the StatsD rate for high volume stats
		f.stats.Count("ImportBit", 1, 0.0001)

		// Add row to rowSet.
		if i == 0 || rowID != lastRowID {
			lastRowID = rowID
			rowSet[rowID] = struct{}{}
		}

		// Invalidate block checksum.
		delete(f.checksums, int(rowID/HashBlockSize))
	}

	f.mu.Lock()
	defer f.mu.Unlock()

	// Merge localBitmap into fragment's existing data.
	var results *roaring.Bitmap
	if f.storage.Count() > 0 {
		results = f.storage.Union(localBitmap)
	} else {
		results = localBitmap
	}

	// Update cache counts for all affected rows.
	for rowID := range rowSet {
		n := results.CountRange(rowID*ShardWidth, (rowID+1)*ShardWidth)
		f.cache.BulkAdd(rowID, n)
	}

	f.cache.Recalculate()
	return unprotectedWriteToFragment(f, results)
}

// bulkImportMutex performs a bulk import on a fragment while ensuring
// mutex restrictions. Because the mutex requirements must be checked
// against storage, this method must acquire a write lock on the fragment
// during the entire process, and it handles every bit independently.
func (f *fragment) bulkImportMutex(rowIDs, columnIDs []uint64) error {
	f.mu.Lock()
	defer f.mu.Unlock()

	// Disconnect op writer so we don't append updates.
	f.storage.OpWriter = nil

	// If an error occurs then reopen the storage.
	if err := func() error {
		// rowSet maintains the set of rowIDs present in this import.
		// It allows the cache to be updated once per row, instead of once
		// per bit.
		rowSet := make(map[uint64]struct{})
		lastRowID := uint64(0)

		// Process every bit.
		for i := range rowIDs {
			rowID, columnID := rowIDs[i], columnIDs[i]

			// Handle mutex vector (i.e. clear an existing row).
			if existingRowID, found, err := f.mutexVector.Get(columnID); err != nil {
				return errors.Wrap(err, "getting mutex vector data")
			} else if found && existingRowID != rowID {
				// Determine the position of the bit in the storage.
				pos, err := f.pos(existingRowID, columnID)
				if err != nil {
					return err
				}

				// Clear storage.
				_, err = f.storage.Remove(pos)
				if err != nil {
					return err
				}

				rowSet[existingRowID] = struct{}{}
			}

			// Determine the position of the bit in the storage.
			pos, err := f.pos(rowID, columnID)
			if err != nil {
				return err
			}

			// Write to storage.
			_, err = f.storage.Add(pos)
			if err != nil {
				return err
			}

			// Reduce the StatsD rate for high volume stats
			f.stats.Count("ImportBit", 1, 0.0001)

			// Add row to rowSet.
			if i == 0 || rowID != lastRowID {
				lastRowID = rowID
				rowSet[rowID] = struct{}{}
			}

			// Invalidate block checksum.
			delete(f.checksums, int(rowID/HashBlockSize))
		}

		// Update cache counts for all rows.
		for rowID := range rowSet {
			// Import should ALWAYS have row() load a new bm from fragment.storage
			// because the row that's in rowCache hasn't been updated with
			// this import's data.
			f.cache.BulkAdd(rowID, f.unprotectedRow(rowID).Count())
		}

		f.cache.Invalidate()

		return nil
	}(); err != nil {
		_ = f.closeStorage()
		_ = f.openStorage()
		return err
	}

	// Write the storage to disk and reload.
	if err := f.snapshot(); err != nil {
		return err
	}

	return nil
}

// importValue bulk imports a set of range-encoded values.
func (f *fragment) importValue(columnIDs, values []uint64, bitDepth uint) error {
	f.mu.Lock()
	defer f.mu.Unlock()
	// Verify that there are an equal number of column ids and values.
	if len(columnIDs) != len(values) {
		return fmt.Errorf("mismatch of column/value len: %d != %d", len(columnIDs), len(values))
	}

	f.storage.OpWriter = nil
	// Process every value.
	// If an error occurs then reopen the storage.
	if err := func() error {
		for i := range columnIDs {
			columnID, value := columnIDs[i], values[i]

			_, err := f.importSetValue(columnID, bitDepth, value)
			if err != nil {
				return errors.Wrap(err, "setting")
			}
		}
		return nil
	}(); err != nil {
		_ = f.closeStorage()
		_ = f.openStorage()
		return err
	}
	if err := f.snapshot(); err != nil {
		return errors.Wrap(err, "snapshotting")
	}
	return nil
}

// importRoaring imports from the official roaring data format defined at
// https://github.com/RoaringBitmap/RoaringFormatSpec or from pilosa's version
// of the roaring format. The cache is updated to reflect the new data.
func (f *fragment) importRoaring(data []byte) error {
	f.mu.Lock()
	defer f.mu.Unlock()
	bm := roaring.NewBitmap()
	err := bm.UnmarshalBinary(data)
	if err != nil {
		return err
	}

	// get a list of keys in order to update the cache
	iter, _ := bm.Containers.Iterator(0)
	rowSet := make([]uint64, 0)
	var lastRow uint64 = math.MaxUint64

	for iter.Next() {
		key, _ := iter.Value()

		// virtual row for the current container
		vRow := key >> shardVsContainerExponent

		// skip dups
		if vRow == lastRow {
			continue
		}
		rowSet = append(rowSet, vRow)
		lastRow = vRow
	}

	if f.storage.Count() > 0 {
		bm = f.storage.Union(bm)
	}

	for _, rowID := range rowSet {
		n := bm.CountRange(rowID*ShardWidth, (rowID+1)*ShardWidth)
		f.cache.BulkAdd(rowID, n)
	}
	f.cache.Recalculate()

	err = unprotectedWriteToFragment(f, bm)
	return err
}

// incrementOpN increase the operation count by one.
// If the count exceeds the maximum allowed then a snapshot is performed.
func (f *fragment) incrementOpN() error {
	f.opN++
	if f.opN <= f.MaxOpN {
		return nil
	}

	if err := f.snapshot(); err != nil {
		return fmt.Errorf("snapshot: %s", err)
	}
	return nil
}

// Snapshot writes the storage bitmap to disk and reopens it.
func (f *fragment) Snapshot() error {
	f.mu.Lock()
	defer f.mu.Unlock()
	return f.snapshot()
}
func track(start time.Time, message string, stats StatsClient, logger Logger) {
	elapsed := time.Since(start)
	logger.Printf("%s took %s", message, elapsed)
	stats.Histogram("snapshot", elapsed.Seconds(), 1.0)
}

func (f *fragment) snapshot() error {
	return unprotectedWriteToFragment(f, f.storage)
}

// unprotectedWriteToFragment writes the fragment f with bm as the data. It is unprotected, and
// f.mu must be locked when calling it.
func unprotectedWriteToFragment(f *fragment, bm *roaring.Bitmap) error { // nolint: interfacer

	f.Logger.Printf("fragment: snapshotting %s/%s/%s/%d", f.index, f.field, f.view, f.shard)
	completeMessage := fmt.Sprintf("fragment: snapshot complete %s/%s/%s/%d", f.index, f.field, f.view, f.shard)
	start := time.Now()
	defer track(start, completeMessage, f.stats, f.Logger)

	// Create a temporary file to snapshot to.
	snapshotPath := f.path + snapshotExt
	file, err := os.Create(snapshotPath)
	if err != nil {
		return fmt.Errorf("create snapshot file: %s", err)
	}
	defer file.Close()

	// Write storage to snapshot.
	bw := bufio.NewWriter(file)
	if _, err := bm.WriteTo(bw); err != nil {
		return fmt.Errorf("snapshot write to: %s", err)
	}

	if err := bw.Flush(); err != nil {
		return fmt.Errorf("flush: %s", err)
	}

	// Close current storage.
	if err := f.closeStorage(); err != nil {
		return fmt.Errorf("close storage: %s", err)
	}

	// Move snapshot to data file location.
	if err := os.Rename(snapshotPath, f.path); err != nil {
		return fmt.Errorf("rename snapshot: %s", err)
	}

	// Reopen storage.
	if err := f.openStorage(); err != nil {
		return fmt.Errorf("open storage: %s", err)
	}

	// Reset operation count.
	f.opN = 0

	return nil
}

// RecalculateCache rebuilds the cache regardless of invalidate time delay.
func (f *fragment) RecalculateCache() {
	f.mu.Lock()
	f.cache.Recalculate()
	f.mu.Unlock()
}

// FlushCache writes the cache data to disk.
func (f *fragment) FlushCache() error {
	f.mu.Lock()
	defer f.mu.Unlock()
	return f.flushCache()
}

func (f *fragment) flushCache() error {
	if f.cache == nil {
		return nil
	}

	if f.CacheType == CacheTypeNone {
		return nil
	}

	// Retrieve a list of row ids from the cache.
	ids := f.cache.IDs()

	// Marshal cache data to bytes.
	buf, err := proto.Marshal(&internal.Cache{IDs: ids})
	if err != nil {
		return errors.Wrap(err, "marshalling")
	}

	// Write to disk.
	if err := ioutil.WriteFile(f.cachePath(), buf, 0666); err != nil {
		return errors.Wrap(err, "writing")
	}

	return nil
}

// WriteTo writes the fragment's data to w.
func (f *fragment) WriteTo(w io.Writer) (n int64, err error) {
	// Force cache flush.
	if err := f.FlushCache(); err != nil {
		return 0, errors.Wrap(err, "flushing cache")
	}

	// Write out data and cache to a tar archive.
	tw := tar.NewWriter(w)
	if err := f.writeStorageToArchive(tw); err != nil {
		return 0, fmt.Errorf("write storage: %s", err)
	}
	if err := f.writeCacheToArchive(tw); err != nil {
		return 0, fmt.Errorf("write cache: %s", err)
	}
	return 0, nil
}

func (f *fragment) writeStorageToArchive(tw *tar.Writer) error {
	// Open separate file descriptor to read from.
	file, err := os.Open(f.path)
	if err != nil {
		return errors.Wrap(err, "opening file")
	}
	defer file.Close()

	// Retrieve the current file size under lock so we don't read
	// while an operation is appending to the end.
	var sz int64
	if err := func() error {
		f.mu.Lock()
		defer f.mu.Unlock()

		fi, err := file.Stat()
		if err != nil {
			return errors.Wrap(err, "statting")
		}
		sz = fi.Size()

		return nil
	}(); err != nil {
		return err
	}

	// Write archive header.
	if err := tw.WriteHeader(&tar.Header{
		Name:    "data",
		Mode:    0600,
		Size:    sz,
		ModTime: time.Now(),
	}); err != nil {
		return errors.Wrap(err, "writing header")
	}

	// Copy the file up to the last known size.
	// This is done outside the lock because the storage format is append-only.
	if _, err := io.CopyN(tw, file, sz); err != nil {
		return errors.Wrap(err, "copying")
	}
	return nil
}

func (f *fragment) writeCacheToArchive(tw *tar.Writer) error {
	f.mu.Lock()
	defer f.mu.Unlock()

	// Read cache into buffer.
	buf, err := ioutil.ReadFile(f.cachePath())
	if os.IsNotExist(err) {
		return nil
	} else if err != nil {
		return errors.Wrap(err, "reading cache")
	}

	// Write archive header.
	if err := tw.WriteHeader(&tar.Header{
		Name:    "cache",
		Mode:    0600,
		Size:    int64(len(buf)),
		ModTime: time.Now(),
	}); err != nil {
		return errors.Wrap(err, "writing header")
	}

	// Write data to archive.
	if _, err := tw.Write(buf); err != nil {
		return errors.Wrap(err, "writing")
	}
	return nil
}

// ReadFrom reads a data file from r and loads it into the fragment.
func (f *fragment) ReadFrom(r io.Reader) (n int64, err error) {
	f.mu.Lock()
	defer f.mu.Unlock()

	tr := tar.NewReader(r)
	for {
		// Read next tar header.
		hdr, err := tr.Next()
		if err == io.EOF {
			break
		} else if err != nil {
			return 0, errors.Wrap(err, "opening")
		}

		// Process file based on file name.
		switch hdr.Name {
		case "data":
			if err := f.readStorageFromArchive(tr); err != nil {
				return 0, errors.Wrap(err, "reading storage")
			}
		case "cache":
			if err := f.readCacheFromArchive(tr); err != nil {
				return 0, errors.Wrap(err, "reading cache")
			}
		default:
			return 0, fmt.Errorf("invalid fragment archive file: %s", hdr.Name)
		}
	}

	return 0, nil
}

func (f *fragment) readStorageFromArchive(r io.Reader) error {
	// Create a temporary file to copy into.
	path := f.path + copyExt
	file, err := os.Create(path)
	if err != nil {
		return errors.Wrap(err, "creating directory")
	}
	defer file.Close()

	// Copy reader into temporary path.
	if _, err = io.Copy(file, r); err != nil {
		return errors.Wrap(err, "copying")
	}

	// Close current storage.
	if err := f.closeStorage(); err != nil {
		return errors.Wrap(err, "closing")
	}

	// Move snapshot to data file location.
	if err := os.Rename(path, f.path); err != nil {
		return errors.Wrap(err, "renaming")
	}

	// Reopen storage.
	if err := f.openStorage(); err != nil {
		return errors.Wrap(err, "opening")
	}

	return nil
}

func (f *fragment) readCacheFromArchive(r io.Reader) error {
	// Slurp data from reader and write to disk.
	buf, err := ioutil.ReadAll(r)
	if err != nil {
		return errors.Wrap(err, "reading")
	} else if err := ioutil.WriteFile(f.cachePath(), buf, 0666); err != nil {
		return errors.Wrap(err, "writing")
	}

	// Re-open cache.
	if err := f.openCache(); err != nil {
		return errors.Wrap(err, "opening")
	}

	return nil
}

// rowFilter is a function signature for controlling iteration over containers
// in a fragment. It will be invoked on each container found and returns two
// booleans. The first is whether the row this container is in should be
// included or skipped, and the second is whether to stop processing or
// continue.
type rowFilter func(rowID, key uint64, c *roaring.Container) (include, done bool)

// rows returns all rows starting from 'start'. Filters will be applied in
// order. All filters must return true to include the row. Once a row is
// included, further containers in that row will be skipped. So, for a row to be
// included, there must be one container in that row where all filters return
// true. For a row to be skipped, at least one filter must return false for each
// container in that row (it need not be the same filter for each). Any filter
// returning done == true will cause processing to stop and the rows accumulated
// so far will be returned.
func (f *fragment) rows(start uint64, filters ...rowFilter) []uint64 {
	startKey := rowToKey(start)
	i, _ := f.storage.Containers.Iterator(startKey)
	rows := make([]uint64, 0)
	var lastRow uint64 = math.MaxUint64

	// Loop over the existing containers.
	for i.Next() {
		key, c := i.Value()

		// virtual row for the current container
		vRow := key >> shardVsContainerExponent

		// skip dups
		if vRow == lastRow {
			continue
		}

		// apply filters
		addRow := true
		for _, filter := range filters {
			var done bool
			addRow, done = filter(vRow, key, c)
			if done {
				return rows
			}
			if !addRow {
				break
			}
		}
		if addRow {
			lastRow = vRow
			rows = append(rows, vRow)
		}
	}
	return rows
}

// FragmentBlock represents info about a subsection of the rows in a block.
// This is used for comparing data in remote blocks for active anti-entropy.
type FragmentBlock struct {
	ID       int    `json:"id"`
	Checksum []byte `json:"checksum"`
}

type blockHasher struct {
	blockID int
	buf     [8]byte
	hash    hash.Hash
}

func newBlockHasher() blockHasher {
	return blockHasher{
		blockID: -1,
		hash:    xxhash.New(),
	}
}
func (h *blockHasher) Reset() {
	h.hash.Reset()
}

func (h *blockHasher) Sum() []byte {
	return h.hash.Sum(nil)[:]
}

func (h *blockHasher) WriteValue(v uint64) {
	binary.BigEndian.PutUint64(h.buf[:], v)
	h.hash.Write(h.buf[:])
}

// fragmentSyncer syncs a local fragment to one on a remote host.
type fragmentSyncer struct {
	Fragment *fragment

	Node    *Node
	Cluster *cluster

	Closing <-chan struct{}
}

// isClosing returns true if the closing channel is closed.
func (s *fragmentSyncer) isClosing() bool {
	select {
	case <-s.Closing:
		return true
	default:
		return false
	}
}

// syncFragment compares checksums for the local and remote fragments and
// then merges any blocks which have differences.
func (s *fragmentSyncer) syncFragment() error {
	// Determine replica set.
	nodes := s.Cluster.shardNodes(s.Fragment.index, s.Fragment.shard)
	if len(nodes) == 1 {
		return nil
	}

	// Create a set of blocks.
	blockSets := make([][]FragmentBlock, 0, len(nodes))
	for _, node := range nodes {
		// Read local blocks.
		if node.ID == s.Node.ID {
			b := s.Fragment.Blocks()
			blockSets = append(blockSets, b)
			continue
		}

		// Retrieve remote blocks.
		blocks, err := s.Cluster.InternalClient.FragmentBlocks(context.Background(), &node.URI, s.Fragment.index, s.Fragment.field, s.Fragment.view, s.Fragment.shard)
		if err != nil && err != ErrFragmentNotFound {
			return errors.Wrap(err, "getting blocks")
		}
		blockSets = append(blockSets, blocks)

		// Verify sync is not prematurely closing.
		if s.isClosing() {
			return nil
		}
	}

	// Iterate over all blocks and find differences.
	checksums := make([][]byte, len(nodes))
	for {
		// Find min block id.
		blockID := -1
		for _, blocks := range blockSets {
			if len(blocks) == 0 {
				continue
			} else if blockID == -1 || blocks[0].ID < blockID {
				blockID = blocks[0].ID
			}
		}

		// Exit loop if no blocks are left.
		if blockID == -1 {
			break
		}

		// Read the checksum for the current block.
		for i, blocks := range blockSets {
			// Clear checksum if the next block for the node doesn't match current ID.
			if len(blocks) == 0 || blocks[0].ID != blockID {
				checksums[i] = nil
				continue
			}

			// Otherwise set checksum and move forward.
			checksums[i] = blocks[0].Checksum
			blockSets[i] = blockSets[i][1:]
		}

		// Ignore if all the blocks on each node match.
		if byteSlicesEqual(checksums) {
			continue
		}
		// Synchronize block.
		if err := s.syncBlock(blockID); err != nil {
			return fmt.Errorf("sync block: id=%d, err=%s", blockID, err)
		}
		s.Fragment.stats.Count("BlockRepair", 1, 1.0)
	}

	return nil
}

// syncBlock sends and receives all rows for a given block.
// Returns an error if any remote hosts are unreachable.
func (s *fragmentSyncer) syncBlock(id int) error {
	f := s.Fragment

	// Read pairs from each remote block.
	var uris []*URI
	var pairSets []pairSet
	for _, node := range s.Cluster.shardNodes(f.index, f.shard) {
		if s.Node.ID == node.ID {
			continue
		}

		// Verify sync is not prematurely closing.
		if s.isClosing() {
			return nil
		}

		uri := &node.URI
		uris = append(uris, uri)

		// Only sync the standard block.
		rowIDs, columnIDs, err := s.Cluster.InternalClient.BlockData(context.Background(), &node.URI, f.index, f.field, f.view, f.shard, id)
		if err != nil {
			return errors.Wrap(err, "getting block")
		}

		pairSets = append(pairSets, pairSet{
			columnIDs: columnIDs,
			rowIDs:    rowIDs,
		})
	}

	// Verify sync is not prematurely closing.
	if s.isClosing() {
		return nil
	}

	// Merge blocks together.
	sets, clears, err := f.mergeBlock(id, pairSets)
	if err != nil {
		return errors.Wrap(err, "merging")
	}

	// Write updates to remote blocks.
	for i := 0; i < len(uris); i++ {
		set, clear := sets[i], clears[i]
		count := 0

		// Ignore if there are no differences.
		if len(set.columnIDs) == 0 && len(clear.columnIDs) == 0 {
			continue
		}

		// Generate query with sets & clears, and group the requests to not exceed MaxWritesPerRequest.
		total := len(set.columnIDs) + len(clear.columnIDs)
		maxWrites := s.Cluster.maxWritesPerRequest
		if maxWrites <= 0 {
			maxWrites = 5000
		}
		buffers := make([]bytes.Buffer, int(math.Ceil(float64(total)/float64(maxWrites))))

		// Only sync the standard block.
		for j := 0; j < len(set.columnIDs); j++ {
			fmt.Fprintf(&(buffers[count/maxWrites]), "Set(%d, %s=%d)\n", (f.shard*ShardWidth)+set.columnIDs[j], f.field, set.rowIDs[j])
			count++
		}
		for j := 0; j < len(clear.columnIDs); j++ {
			fmt.Fprintf(&(buffers[count/maxWrites]), "Clear(%d, %s=%d)\n", (f.shard*ShardWidth)+clear.columnIDs[j], f.field, clear.rowIDs[j])
			count++
		}

		// Iterate over the buffers.
		for k := 0; k < len(buffers); k++ {
			// Verify sync is not prematurely closing.
			if s.isClosing() {
				return nil
			}

			// Execute query.
			queryRequest := &QueryRequest{
				Query:  buffers[k].String(),
				Remote: true,
			}
			_, err := s.Cluster.InternalClient.QueryNode(context.Background(), uris[i], f.index, queryRequest)
			if err != nil {
				return errors.Wrap(err, "executing")
			}
		}
	}

	return nil
}

func madvise(b []byte, advice int) error { // nolint: unparam
	_, _, err := syscall.Syscall(syscall.SYS_MADVISE, uintptr(unsafe.Pointer(&b[0])), uintptr(len(b)), uintptr(advice))
	if err != 0 {
		return err
	}
	return nil
}

// pairSet is a list of equal length row and column id lists.
type pairSet struct {
	rowIDs    []uint64
	columnIDs []uint64
}

// byteSlicesEqual returns true if all slices are equal.
func byteSlicesEqual(a [][]byte) bool {
	if len(a) == 0 {
		return true
	}

	for _, v := range a[1:] {
		if !bytes.Equal(a[0], v) {
			return false
		}
	}
	return true
}

// pos returns the row position of a row/column pair.
func pos(rowID, columnID uint64) uint64 {
	return (rowID * ShardWidth) + (columnID % ShardWidth)
}

// vector stores the mapping of colID to rowID.
// It's used for a mutex field type.
type vector interface {
	Get(colID uint64) (uint64, bool, error)
}

// rowsVector implements the vector interface by looking
// at row data as needed.
type rowsVector struct {
	f *fragment
}

// newRowsVector returns a rowsVector for a given fragment.
func newRowsVector(f *fragment) *rowsVector {
	return &rowsVector{
		f: f,
	}
}

// Get returns the rowID associated to the given colID.
// Additionally, it returns true if a value was found,
// otherwise it returns false.
<<<<<<< HEAD
func (v *rowsVector) Get(colID uint64) (uint64, bool) {
	rows := v.f.rows(0, filterColumn(colID))
	if len(rows) == 1 {
		return rows[0], true
=======
func (v *rowsVector) Get(colID uint64) (uint64, bool, error) {
	rows := v.f.rowsForColumn(colID)
	if len(rows) > 1 {
		return 0, false, errors.New("found multiple row values for column")
	} else if len(rows) == 1 {
		return rows[0], true, nil
	}
	return 0, false, nil
}

// boolVector implements the vector interface by looking
// at data in rows 0 and 1.
type boolVector struct {
	f *fragment
}

// newBoolVector returns a boolVector for a given fragment.
func newBoolVector(f *fragment) *boolVector {
	return &boolVector{
		f: f,
>>>>>>> 396ec6e2
	}
}

<<<<<<< HEAD
// Set is not used for rowsVector.
func (v *rowsVector) Set(colID, rowID uint64) {}

// rowToKey converts a Pilosa row ID to the key of the container which starts
// that row in the bitmap which represents this entire fragment. A fragment is
// all the rows within a shard within a field concatenated together.
func rowToKey(rowID uint64) (key uint64) {
	return rowID * (ShardWidth / containerWidth)
=======
// Get returns the rowID associated to the given colID.
// Additionally, it returns true if a value was found,
// otherwise it returns false.
func (v *boolVector) Get(colID uint64) (uint64, bool, error) {
	rows := v.f.rowsForColumn(colID)
	if len(rows) > 1 {
		return 0, false, errors.New("found multiple row values for column")
	} else if len(rows) == 1 {
		switch rows[0] {
		case falseRowID, trueRowID:
			return rows[0], true, nil
		default:
			return 0, false, errors.New("found non-boolean value")
		}
	}
	return 0, false, nil
>>>>>>> 396ec6e2
}<|MERGE_RESOLUTION|>--- conflicted
+++ resolved
@@ -2291,14 +2291,8 @@
 // Get returns the rowID associated to the given colID.
 // Additionally, it returns true if a value was found,
 // otherwise it returns false.
-<<<<<<< HEAD
-func (v *rowsVector) Get(colID uint64) (uint64, bool) {
+func (v *rowsVector) Get(colID uint64) (uint64, bool, error) {
 	rows := v.f.rows(0, filterColumn(colID))
-	if len(rows) == 1 {
-		return rows[0], true
-=======
-func (v *rowsVector) Get(colID uint64) (uint64, bool, error) {
-	rows := v.f.rowsForColumn(colID)
 	if len(rows) > 1 {
 		return 0, false, errors.New("found multiple row values for column")
 	} else if len(rows) == 1 {
@@ -2306,36 +2300,32 @@
 	}
 	return 0, false, nil
 }
-
-// boolVector implements the vector interface by looking
-// at data in rows 0 and 1.
-type boolVector struct {
-	f *fragment
-}
-
-// newBoolVector returns a boolVector for a given fragment.
-func newBoolVector(f *fragment) *boolVector {
-	return &boolVector{
-		f: f,
->>>>>>> 396ec6e2
-	}
-}
-
-<<<<<<< HEAD
-// Set is not used for rowsVector.
-func (v *rowsVector) Set(colID, rowID uint64) {}
 
 // rowToKey converts a Pilosa row ID to the key of the container which starts
 // that row in the bitmap which represents this entire fragment. A fragment is
 // all the rows within a shard within a field concatenated together.
 func rowToKey(rowID uint64) (key uint64) {
 	return rowID * (ShardWidth / containerWidth)
-=======
+}
+
+// boolVector implements the vector interface by looking
+// at data in rows 0 and 1.
+type boolVector struct {
+	f *fragment
+}
+
+// newBoolVector returns a boolVector for a given fragment.
+func newBoolVector(f *fragment) *boolVector {
+	return &boolVector{
+		f: f,
+	}
+}
+
 // Get returns the rowID associated to the given colID.
 // Additionally, it returns true if a value was found,
 // otherwise it returns false.
 func (v *boolVector) Get(colID uint64) (uint64, bool, error) {
-	rows := v.f.rowsForColumn(colID)
+	rows := v.f.rows(0, filterColumn(colID))
 	if len(rows) > 1 {
 		return 0, false, errors.New("found multiple row values for column")
 	} else if len(rows) == 1 {
@@ -2347,5 +2337,4 @@
 		}
 	}
 	return 0, false, nil
->>>>>>> 396ec6e2
 }