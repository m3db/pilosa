--- conflicted
+++ resolved
@@ -21,11 +21,8 @@
 	"fmt"
 	"hash/fnv"
 	"io"
-<<<<<<< HEAD
 	"reflect"
-=======
 	"math/bits"
->>>>>>> 762b5550
 	"sort"
 	"unsafe"
 )
@@ -3265,7 +3262,6 @@
 	return output
 }
 
-<<<<<<< HEAD
 func BitmapsEqual(b, c *Bitmap) error {
 	if b.OpWriter != c.OpWriter {
 		return errors.New("opWriters not equal")
@@ -3292,7 +3288,8 @@
 	}
 
 	return nil
-=======
+}
+
 func popcount(x uint64) uint64 {
 	return uint64(bits.OnesCount64(x))
 }
@@ -3335,5 +3332,4 @@
 		cnt += popcount(s[i] ^ m[i])
 	}
 	return cnt
->>>>>>> 762b5550
-}+}
